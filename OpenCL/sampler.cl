#pragma OPENCL EXTENSION cl_khr_fp64 : enable

#include "graph.h"
#include "random.h"

#ifndef MAX_NODE_ID
#error "Need definition of MAX_NODE_ID"
#endif

#ifndef K
#error "Need definition of K"
#endif

#ifndef NEIGHBOR_SAMPLE_SIZE
#error "Need definition of NEIGHBOR_SAMPLE_SIZE"
#endif

#define NODE_ID_VALID(NID) ((NID) >= 0 && (NID) < MAX_NODE_ID)

#if ULONG_MAX != RAND_MAX
#error ULONG_MAX " != " RAND_MAX
#endif


typedef struct {
	struct {
		global Graph *G;
		global Graph *HG;
		global int  *Nodes;
		global int  *NodesNeighbors;
		global int  *NodesNeighborsHash;
		global int2 *Edges;
		global double *Pi;
		global double *Phi;
		global double *Beta;
		global double2 *Theta;
		global double *ThetaSum;
		global int *Z;
		global double *Scratch;
		global ulong2 *RandomSeed;
		global int *errCtrl;
		global char *errMsg;
	} bufs;
} Buffers;

kernel void init_buffers(
		global Buffers *bufs,
		global Graph *G,
		global Graph *HG,
		global int  *Nodes,
		global int  *NodesNeighbors,
		global int  *NodesNeighborsHash,
		global int2 *Edges,
		global double *Pi,
		global double *Phi,
		global double *Beta,
		global double2 *Theta,
		global double *ThetaSum,
		global int *Z,
		global double *Scratch,
		global ulong2 *RandomSeed,
		global int *errCtrl,
		global char *errMsg
		) {
	bufs->bufs.G = G;
	bufs->bufs.HG = HG;
	bufs->bufs.Nodes = Nodes;
	bufs->bufs.NodesNeighbors = NodesNeighbors;
	bufs->bufs.NodesNeighborsHash = NodesNeighborsHash;
	bufs->bufs.Edges = Edges;
	bufs->bufs.Pi = Pi;
	bufs->bufs.Phi = Phi;
	bufs->bufs.Beta = Beta;
	bufs->bufs.Theta = Theta;
	bufs->bufs.ThetaSum = ThetaSum;
	bufs->bufs.Z = Z;
	bufs->bufs.Scratch = Scratch;
	bufs->bufs.RandomSeed = RandomSeed;
	bufs->bufs.errCtrl = errCtrl;
	bufs->bufs.errMsg = errMsg;
}

void report_first_error(global Buffers *bufs, constant char *msg) {
	if (atomic_cmpxchg(bufs->bufs.errCtrl, 0, 1) == 0) {
		// first error report
		global char* dst = bufs->bufs.errMsg;
		while (*msg != 0) {
			*dst++ = *msg++;
		}
		*dst = 0;
	}
}

// LINEAR SEARACH
int find_linear(global int *arr, int item, int up) {
	for (int i = 0; i < up; ++i) {
		if (item == arr[i]) return 1;
	}
	return 0;
}

// LTE BINARY SEARCH
int find_le_linear(global double *arr, double item, int up, int lo) {
	int i;
	for (i = lo; i < up; ++i) {
		if (item <= arr[i]) break;
	}
	if (up == i) return -1;
	return i;
}

#define LINEAR_LIMIT 30

int find_le(global double *arr, double item, int up, int lo) {
	if (item > arr[up -1]) return -1;
	int res;
	if (up - lo < LINEAR_LIMIT) {
		res = find_le_linear(arr, item, up, lo);
	} else {
		while (up - lo > 1) {
			int m = (lo + up) / 2;
			if (item < arr[m]) {
				up = m;
			} else {
				lo = m;
			}
		}
		if (item > arr[lo]) {
			res = up;
		} else {
			res = lo;
		}
	}
	return res;
}

// HASH TABLE: DOUBLE HASHING
#define HASH_OK(val) ( val >= 0)
#define HASH_EMPTY (-1)
#define HASH_FOUND (-2)
#define HASH_FAIL (-3)
inline int hash1(const int key, const int n_buckets) {
	return key % n_buckets;
}

inline int hash2(const int key, const int n_buckets) {
	// SOME_PRIME must be smaller than NEIGHBOR_SAMPLE_SIZE
#if NEIGHBOR_SAMPLE_SIZE > 3559
	const int SOME_PRIME = 3559;
#elif NEIGHBOR_SAMPLE_SIZE > 1117
	const int SOME_PRIME = 1117;
#elif NEIGHBOR_SAMPLE_SIZE > 331
	const int SOME_PRIME = 331;
#elif NEIGHBOR_SAMPLE_SIZE > 47
	const int SOME_PRIME = 47;
#else
	const int SOME_PRIME = 3;
#endif
	return (key % SOME_PRIME) + 1;
}

inline int hash_put(const int key, global int* buckets, const int n_buckets) {
	const int h1 = hash1(key, n_buckets);
	const int h2 = hash2(key, n_buckets);

	for (int i = 0; i < n_buckets; ++i) {
		// mix quadratic probing with double hashing
		// for 2 keys to have the exact probing sequence,
		// both must have equal h1/h2 values which is highly unlikely
		int loc = (h1 + i*i*h2) % n_buckets;

		if (buckets[loc] == HASH_EMPTY) {
			buckets[loc] = key;
			return loc;
		} else if (buckets[loc] == key) {
			return HASH_FOUND;
		}
	}
	return HASH_FAIL;
}


kernel void
random_gamma(global Buffers *bufs,
			 global double *data,
			 double eta0,
			 double eta1,
			 int X,
			 int Y)
{
	size_t gid = get_global_id(0);
	size_t gsize = get_global_size(0);
	ulong2 randomSeed = bufs->bufs.RandomSeed[gid];

	for (int i = gid; i < X; i += gsize) {
		for (int j = 0; j < Y; j++) {
			data[i * Y + j] = rand_gamma(&randomSeed, eta0, eta1);
		}
	}
	bufs->bufs.RandomSeed[gid] = randomSeed;
}


kernel void
row_normalize(const global double *in,
			  global double *out,
			  int X,
			  int Y)
{
	size_t gid = get_global_id(0);
	size_t gsize = get_global_size(0);

	for (int i = gid; i < X; i += gsize) {
		const double *gin = in + i * Y;
		double *gout = out + i * Y;

		double sum = 0.0;
		for (int j = 0; j < Y; j++) {
			sum += gin[j];
		}

		for (int j = 0; j < Y; j++) {
			gout[j] = gin[j] / sum;
		}
	}
}


typedef struct PERP_ACCU {
	double		likelihood;
	int			count;
	int			padding;
} perp_accu_t;	// hope padding/alignment is the same as on the host...


inline double
cal_edge_likelihood(global const double *pi_a,
					global const double *pi_b,
					const int y,
					global const double *beta,
					const double epsilon)
{
	double s = 0.0;
	int iy = y ? 1 : 0;
	int y_1 = iy - 1;
	int y2_1 = y_1 + iy;
	double sum = 0.0;
	for (int k = 0; k < K; k++) {
		double f = pi_a[k] * pi_b[k];
		sum += f;
		s += f * (beta[k] * y2_1 - y_1);
	}
	if (! y) {
		s += (1.0 - sum) * (1.0 - epsilon);
	}

	if (s < 1.0e-30) {
		s = 1.0e-30;
	}

	return log(s);
}


kernel void cal_perplexity(
		global const int3 hg[],
		const int H,			// |hg|
		global const double *pi,// (#total_nodes, K)
		global const double *beta,// (#K)
		const double epsilon,
		global double *linkLikelihood,	// global_size
		global double *nonLinkLikelihood,	// global_size
		global int *linkCount,	// global_size
		global int *nonLinkCount	// global_size
		)
{
	size_t gid = get_global_id(0);
	size_t gsize = get_global_size(0);

	double l0 = 0.0;
	double l1 = 0.0;
	int c0 = 0;
	int c1 = 0;
	for (int i = gid; i < H; i += gsize) {
		global const int3 *edge = &hg[i];
		double el = cal_edge_likelihood(pi + (*edge).x * K,
										pi + (*edge).y * K,
										(*edge).z,
										beta,
										epsilon);
		if ((*edge).z == 1) {
			l0 += el;
			c0++;
		} else {
			l1 += el;
			c1++;
		}
	}

	linkLikelihood[gid] = l0;
	linkCount[gid] = c0;
	nonLinkLikelihood[gid] = l1;
	nonLinkCount[gid] = c1;

	// and perform a scan over scratch.{likelihood,count} + a scan over scratch'.{likelihood,count}
}

#define sample_z_ab_from_edge_expr_orig(i) \
(\
	pow(beta[i], y) * pow(1-beta[i], 1-y) * pi_a[i] * pi_b[i] \
		+ pow(epsilon, y) * pow(1-epsilon, 1-y) * pi_a[i] * (1-pi_b[i]) \
)

#define sample_z_ab_from_edge_expr_optimized(i) \
(	y == 1? \
		pi_a[i] * (pi_b[i] * (beta[i] - epsilon) + epsilon) \
	: \
		pi_a[i] * (pi_b[i] * (epsilon - beta[i]) + (1-epsilon)) \
)

#define sample_z_ab_from_edge_expr_y_lifted(i) \
		(pi_a[i] * (pi_b[i] * y2_1 * ((beta[i] - epsilon) + epsilon) - y_1))

// #define sample_z_ab_from_edge_expr sample_z_ab_from_edge_expr_y_lifted
#define sample_z_ab_from_edge_expr sample_z_ab_from_edge_expr_optimized

inline int sample_z_ab_from_edge(
		global const double* pi_a,
		global const double *pi_b,
		global const double *beta,
		const double epsilon, const int y,
		const double random,
		global double *p
		) {
	int y_1 = y - 1;
	int y2_1 = y + y_1;
	p[0] = sample_z_ab_from_edge_expr(0);
	for (int i = 1; i < K; ++i) {
		p[i] = p[i-1] + sample_z_ab_from_edge_expr(i);
	}

	double location = random * p[K-1];
	return find_le(p, location, K, 0);
}

inline int sample_latent_vars_of(
		global Buffers *bufs,
		const int node,
		global const Graph *g,
		global const Graph *hg,
		global int* neighbor_nodes,
		global int* neighbor_nodes_hash,
		global const double *pi,
		global const double *beta,
		const double epsilon,
		global int *z, /* K elements */
		ulong2* randomSeed,
		global double *p) {
	for (int i = 0; i < K; ++i) z[i] = 0;

	for (int i = 0; i < NEIGHBOR_SAMPLE_SIZE; ++i) {
		int neighborId;
		int ret;
		for (;;) {
			neighborId = randint(randomSeed, 0, MAX_NODE_ID);
			const bool cond1 = neighborId != node;
			const bool cond2 = !graph_has_peer(hg, node, neighborId);
			const bool cond = cond1 && cond2;
			if (cond) {
				ret = hash_put(neighborId, neighbor_nodes_hash, HASH_MULTIPLE*NEIGHBOR_SAMPLE_SIZE);
				if (HASH_OK(ret)) {
					neighbor_nodes[i] = ret;
					break;
				}
				if (ret == HASH_FOUND) continue;
				if (ret == HASH_FAIL) {
					report_first_error(bufs,( constant char* ) "ERROR: FAILED TO INSERT ITEM IN HASH\n");
					return -1;
				}
			}
		}
	}
#ifdef RANDOM_FOLLOWS_CPP // for verification only
	for (int i = 0; i < NEIGHBOR_SAMPLE_SIZE - 1; ++i) {
		for (int j = 0; j < NEIGHBOR_SAMPLE_SIZE - i - 1; ++j) {
			int loc1 = neighbor_nodes[j];
			int loc2 = neighbor_nodes[j + 1];
			if (neighbor_nodes_hash[loc1] > neighbor_nodes_hash[loc2]) {
				int tmp = neighbor_nodes_hash[loc1];
				neighbor_nodes_hash[loc1] = neighbor_nodes_hash[loc2];
				neighbor_nodes_hash[loc2] = tmp;
			}
		}
	}
#endif

	for (int i = 0; i < NEIGHBOR_SAMPLE_SIZE; ++i) {
		int neighborLoc = neighbor_nodes[i];
		int neighbor = neighbor_nodes_hash[neighborLoc];
		neighbor_nodes_hash[neighborLoc] = HASH_EMPTY; // reset the hash bucket to empty

		int y_ab = graph_has_peer(g, node, neighbor);
		int z_ab = sample_z_ab_from_edge(
				pi + node * K, pi + neighbor * K,
				beta, epsilon, y_ab,
				random(randomSeed),
				p);
		z[z_ab] += 1;
	}
	return 0;
}

void update_pi_for_node_(
		int node,
		global double *pi,// #K
		global double *phi,// #K
		global int *z, // #K
		ulong2 *randomSeed,
		global double *grad, // #K
		double alpha,
		double a, double b, double c,
		int step_count, int total_node_count
		) {
	double eps_t = a * pow((1 + step_count/b), -c);
	double phi_i_sum = 0;
	for (int i = 0; i < K; ++i) phi_i_sum += phi[i];
	for (int k = 0; k < K; ++k) {
		grad[k] = -NEIGHBOR_SAMPLE_SIZE * 1/phi_i_sum;
		grad[k] += 1/phi[k] * z[k];
	}
	for (int k = 0; k < K; ++k) {
		double phi_star_k = fabs(phi[k] + eps_t/2
				* (alpha - phi[k] + (total_node_count/NEIGHBOR_SAMPLE_SIZE) * grad[k])
				+ sqrt(eps_t * phi[k]) * randn(randomSeed));
		phi[k] = phi_star_k;
	}
	double phi_sum = 0;
	for (int i = 0; i < K; ++i) phi_sum += phi[i];
	for (int i = 0; i < K; ++i) {
		pi[i] = phi[i]/phi_sum;
	}
}

kernel void sample_latent_vars(
		global Buffers *bufs,
		const int N, // #nodes
		const double epsilon
		){
	size_t gid = get_global_id(0);
	size_t gsize = get_global_size(0);
	global double *_p = bufs->bufs.Scratch + gid * K;
	ulong2 randomSeed = bufs->bufs.RandomSeed[gid];

	for (int i = gid; i < N; i += gsize) {
		int node = bufs->bufs.Nodes[i];
		int ret = sample_latent_vars_of(
				bufs,
				node,
				bufs->bufs.G, bufs->bufs.HG,
				// index by gid
				bufs->bufs.NodesNeighbors + gid * NEIGHBOR_SAMPLE_SIZE,
				bufs->bufs.NodesNeighborsHash + gid * HASH_MULTIPLE * NEIGHBOR_SAMPLE_SIZE,
				bufs->bufs.Pi,
				bufs->bufs.Beta,
				epsilon,
				bufs->bufs.Z + i * K,
				&randomSeed,
				_p);
		if (ret) break;
	}
	bufs->bufs.RandomSeed[gid] = randomSeed;
}

kernel void update_pi(
		global Buffers *bufs,
		const int N, // #nodes
		double alpha,
		double a, double b, double c,
		int step_count, int total_node_count
		){
	size_t gid = get_global_id(0);
	size_t gsize = get_global_size(0);
	ulong2 randomSeed = bufs->bufs.RandomSeed[gid];
	for (int i = gid; i < N; i += gsize) {
		int node = bufs->bufs.Nodes[i];
		update_pi_for_node_(node,
				bufs->bufs.Pi + node * K,
				bufs->bufs.Phi + node * K,
				bufs->bufs.Z + i * K,
				&randomSeed,
				_p,
				alpha, a, b, c, step_count, total_node_count);
	}
	bufs->bufs.RandomSeed[gid] = randomSeed;
}

#define sample_latent_vars2_orig(k) \
( \
	pow(beta[k], y) * pow(1-beta[k], 1-y) * pi_a[k] * pi_b[k] \
)

#define sample_latent_vars2_optimized(k) \
( \
	y == 1? \
		beta[k] * pi_a[k] * pi_b[k] \
	: \
		(1-beta[k]) * pi_a[k] * pi_b[k] \
)

#define sample_latent_vars2_expr sample_latent_vars2_optimized

int sample_latent_vars2_(
		int2 edge,
		global Graph *g,
		global double *pi,// (#total_nodes, K)
		global double *beta,// (#K)
		global double *p,// #K+1
		double r
		) {
	int y = graph_has_peer(g, edge.x, edge.y);
	global double *pi_a = pi + edge.x * K;
	global double *pi_b = pi + edge.y * K;

	p[0] = sample_latent_vars2_expr(0);
	double p_sum = p[0];
	for (int k = 1; k < K; ++k) {
		const double p_k = sample_latent_vars2_expr(k);
		p[k] = p_k + p[k-1];
		p_sum += p_k;
	}
	p[K] = 1 - p_sum;
	double location = r * p[K-1];
	return find_le(p, location, K, 0);
}

kernel void sample_latent_vars2(
		global Buffers *bufs,
		int E // #edges
		) {
	size_t gid = get_global_id(0);
	size_t gsize = get_global_size(0);
	ulong2 randomSeed = bufs->bufs.RandomSeed[gid];

	for (int i = gid; i < E; i += gsize) {
		bufs->bufs.Z[i] = sample_latent_vars2_(
				bufs->bufs.Edges[i],
				bufs->bufs.G,
				bufs->bufs.Pi,
				bufs->bufs.Beta,
				bufs->bufs.Scratch + gid * (K+1),
				random(&randomSeed));
	}
	bufs->bufs.RandomSeed[gid] = randomSeed;
}

kernel void update_beta_calculate_theta_sum(
		global double2 *theta,		// #K
		global double *theta_sum	// #K
		)
{
	size_t gid = get_global_id(0);
	size_t gsize = get_global_size(0);
	for (int k = gid; k < K; k += gsize) {
		theta_sum[k] = theta[k].x + theta[k].y;
	}
}

kernel void update_beta_calculate_grads(
		global Buffers *bufs,
		const int E, // #edges
		double scale,
		const int count_partial_sums
		) {
	size_t gid = get_global_id(0);
<<<<<<< HEAD
	size_t gsize = get_global_size(0);
	global double2 *grads = (global double2 *)(bufs->bufs.Scratch + gid * K);
=======
	if (gid < count_partial_sums) {
		size_t gsize = get_global_size(0);
		global double2 *grads = bufs->bufs.Scratch + gid * K;
>>>>>>> b1429ef8

		for (int i = 0; i < K; ++i) {
			grads[i].x = 0;
			grads[i].y = 0;
		}
		for (int i = gid; i < E; i += gsize) {
			int y_ab = graph_has_peer(bufs->bufs.G, bufs->bufs.Edges[i].x, bufs->bufs.Edges[i].y);
			int k = bufs->bufs.Z[i];
			if (k != -1) {
				grads[k].x += (1-y_ab) / bufs->bufs.Theta[k].x - 1 / bufs->bufs.ThetaSum[k];
				grads[k].y += y_ab / bufs->bufs.Theta[k].y - 1 / bufs->bufs.ThetaSum[k];
			}
		}
	}
}

kernel void update_beta_calculate_theta(
		global Buffers *bufs,
		double scale,
		double eps_t,
		double2 eta,
		int count_partial_sums
		) {
	size_t gid = get_global_id(0);
	ulong2 randomSeed = bufs->bufs.RandomSeed[gid];
	global double2 *ggrads = (global double2 *)bufs->bufs.Scratch;
	for (int i = 1; i < count_partial_sums; ++i) {
		global double2 *grads = (global double2 *)bufs->bufs.Scratch + i * K;
		for (int k = 0; k < K; ++k) {
			ggrads[k].x += grads[k].x;
			ggrads[k].y += grads[k].y;
		}
	}
	for (int k = 0; k < K; ++k) {
		// Ugly: opencl compiler does not recognise the other double2 union fields(.s[i])
		bufs->bufs.Theta[k].x = fabs(
				bufs->bufs.Theta[k].x + eps_t
				* (eta.x - bufs->bufs.Theta[k].x
						+ scale * ggrads[k].x)
				+ sqrt(2.0 * eps_t * bufs->bufs.Theta[k].x) * randn(&randomSeed));
		bufs->bufs.Theta[k].y = fabs(
				bufs->bufs.Theta[k].y + eps_t
				* (eta.y - bufs->bufs.Theta[k].y
						+ scale * ggrads[k].y)
				+ sqrt(2.0 * eps_t * bufs->bufs.Theta[k].y) * randn(&randomSeed));
	}
	bufs->bufs.RandomSeed[gid] = randomSeed;
}

// Expand the python fully, knowing this is two dimensions so we don't need
// to synchronize to pre-calculate the sum:
// 		temp = self.__theta/np.sum(self.__theta,1)[:,np.newaxis]
// 		self._beta = temp[:,1]
kernel void update_beta_calculate_beta(
		global double2 *theta,		// #K
		global double *beta			// #K
		)
{
	size_t gid = get_global_id(0);
	size_t gsize = get_global_size(0);
	for (int k = gid; k < K; k += gsize) {
		beta[k] = theta[k].y / (theta[k].x + theta[k].y);
	}
}<|MERGE_RESOLUTION|>--- conflicted
+++ resolved
@@ -480,6 +480,7 @@
 		){
 	size_t gid = get_global_id(0);
 	size_t gsize = get_global_size(0);
+	global double *_p = bufs->bufs.Scratch + gid * K;
 	ulong2 randomSeed = bufs->bufs.RandomSeed[gid];
 	for (int i = gid; i < N; i += gsize) {
 		int node = bufs->bufs.Nodes[i];
@@ -572,14 +573,9 @@
 		const int count_partial_sums
 		) {
 	size_t gid = get_global_id(0);
-<<<<<<< HEAD
-	size_t gsize = get_global_size(0);
-	global double2 *grads = (global double2 *)(bufs->bufs.Scratch + gid * K);
-=======
 	if (gid < count_partial_sums) {
 		size_t gsize = get_global_size(0);
-		global double2 *grads = bufs->bufs.Scratch + gid * K;
->>>>>>> b1429ef8
+		global double2 *grads = (global double2 *)(bufs->bufs.Scratch + gid * K);
 
 		for (int i = 0; i < K; ++i) {
 			grads[i].x = 0;
