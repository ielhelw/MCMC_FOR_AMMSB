#if __OPENCL_VERSION__ <= CL_VERSION_1_1
#pragma OPENCL EXTENSION cl_khr_fp64 : enable
#endif

#include "graph.h"
#include "random.h"

#ifndef MAX_NODE_ID
#error "Need definition of MAX_NODE_ID"
#endif

#ifndef K
#error "Need definition of K"
#endif

#ifndef NEIGHBOR_SAMPLE_SIZE
#error "Need definition of NEIGHBOR_SAMPLE_SIZE"
#endif

#define NODE_ID_VALID(NID) ((NID) >= 0 && (NID) < MAX_NODE_ID)

#if ULONG_MAX != RAND_MAX
#error ULONG_MAX " != " RAND_MAX
#endif


typedef struct {
	struct {
		global Graph *G;
		global Graph *HG;
		global int  *Nodes;
		global int  *NodesNeighbors;
		global int  *NodesNeighborsHash;
		global int2 *Edges;
		global double *Pi;
		global double *Phi;
		global double *Beta;
		global double2 *Theta;
		global double *ThetaSum;
		global int *Z;
		global double *Scratch;
		global ulong2 *RandomSeed;
		global int *errCtrl;
		global char *errMsg;
#ifdef RANDOM_FOLLOWS_SCALABLE_GRAPH
		global double *stored_random;
#endif
	} bufs;
} Buffers;

kernel void init_buffers(
		global Buffers *bufs,
		global Graph *G,
		global Graph *HG,
		global int  *Nodes,
		global int  *NodesNeighbors,
		global int  *NodesNeighborsHash,
		global int2 *Edges,
		global double *Pi,
		global double *Phi,
		global double *Beta,
		global double2 *Theta,
		global double *ThetaSum,
		global int *Z,
		global double *Scratch,
		global ulong2 *RandomSeed,
		global int *errCtrl,
		global char *errMsg
#ifdef RANDOM_FOLLOWS_SCALABLE_GRAPH
		, global double *stored_random
#endif
		) {
	bufs->bufs.G = G;
	bufs->bufs.HG = HG;
	bufs->bufs.Nodes = Nodes;
	bufs->bufs.NodesNeighbors = NodesNeighbors;
	bufs->bufs.NodesNeighborsHash = NodesNeighborsHash;
	bufs->bufs.Edges = Edges;
	bufs->bufs.Pi = Pi;
	bufs->bufs.Phi = Phi;
	bufs->bufs.Beta = Beta;
	bufs->bufs.Theta = Theta;
	bufs->bufs.ThetaSum = ThetaSum;
	bufs->bufs.Z = Z;
	bufs->bufs.Scratch = Scratch;
	bufs->bufs.RandomSeed = RandomSeed;
	bufs->bufs.errCtrl = errCtrl;
	bufs->bufs.errMsg = errMsg;
#ifdef RANDOM_FOLLOWS_SCALABLE_GRAPH
	bufs->bufs.stored_random = stored_random;
#endif
}

void report_first_error(global Buffers *bufs, constant char *msg) {
	if (atomic_cmpxchg(bufs->bufs.errCtrl, 0, 1) == 0) {
		// first error report
		global char* dst = bufs->bufs.errMsg;
		while (*msg != 0) {
			*dst++ = *msg++;
		}
		*dst = 0;
	}
}

// LINEAR SEARACH
int find_linear(global int *arr, int item, int up) {
	for (int i = 0; i < up; ++i) {
		if (item == arr[i]) return 1;
	}
	return 0;
}

// LTE BINARY SEARCH
int find_le_linear(global double *arr, double item, int up, int lo) {
	int i;
	for (i = lo; i < up; ++i) {
		if (item <= arr[i]) break;
	}
	if (up == i) return -1;
	return i;
}

#define LINEAR_LIMIT 30

int find_le(global double *arr, double item, int up, int lo) {
	if (item > arr[up -1]) return -1;
	int res;
	if (up - lo < LINEAR_LIMIT) {
		res = find_le_linear(arr, item, up, lo);
	} else {
		while (up - lo > 1) {
			int m = (lo + up) / 2;
			if (item < arr[m]) {
				up = m;
			} else {
				lo = m;
			}
		}
		if (item > arr[lo]) {
			res = up;
		} else {
			res = lo;
		}
	}
	return res;
}

// HASH TABLE: DOUBLE HASHING
#define HASH_OK(val) ( val >= 0)
#define HASH_EMPTY (-1)
#define HASH_FOUND (-2)
#define HASH_FAIL (-3)
inline int hash1(const int key, const int n_buckets) {
	return key % n_buckets;
}

inline int hash2(const int key, const int n_buckets) {
	// SOME_PRIME must be smaller than NEIGHBOR_SAMPLE_SIZE
#if NEIGHBOR_SAMPLE_SIZE > 3559
	const int SOME_PRIME = 3559;
#elif NEIGHBOR_SAMPLE_SIZE > 1117
	const int SOME_PRIME = 1117;
#elif NEIGHBOR_SAMPLE_SIZE > 331
	const int SOME_PRIME = 331;
#elif NEIGHBOR_SAMPLE_SIZE > 47
	const int SOME_PRIME = 47;
#else
	const int SOME_PRIME = 3;
#endif
	return (key % SOME_PRIME) | 1; // must be odd
}

inline int hash_put(const int key, global int* buckets, const int n_buckets) {
	const int h1 = hash1(key, n_buckets);
	const int h2 = hash2(key, n_buckets);

	for (int i = 0; i < n_buckets; ++i) {
		int loc = (h1 + i*h2) % n_buckets;

		if (buckets[loc] == HASH_EMPTY) {
			buckets[loc] = key;
			return loc;
		} else if (buckets[loc] == key) {
			return HASH_FOUND;
		}
	}
	return HASH_FAIL;
}


#ifdef RANDOM_FOLLOWS_SCALABLE_GRAPH
kernel void
random_gamma_dummy(global Buffers *bufs,
				   double eta0,
				   double eta1,
				   int X,
				   int Y)
{
	size_t gid = get_global_id(0);
	size_t gsize = get_global_size(0);
	ulong2 randomSeed = bufs->bufs.RandomSeed[gid];

	for (int i = gid; i < X; i += gsize) {
		for (int j = 0; j < Y; j++) {
			(void)rand_gamma(&randomSeed, eta0, eta1);
		}
	}
	bufs->bufs.RandomSeed[gid] = randomSeed;
}
#endif


kernel void
random_gamma(global Buffers *bufs,
			 global double *data,
			 double eta0,
			 double eta1,
			 int X,
			 int Y)
{
	size_t gid = get_global_id(0);
	size_t gsize = get_global_size(0);
	ulong2 randomSeed = bufs->bufs.RandomSeed[gid];

	for (int i = gid; i < X; i += gsize) {
		for (int j = 0; j < Y; j++) {
			data[i * Y + j] = rand_gamma(&randomSeed, eta0, eta1);
		}
	}
	bufs->bufs.RandomSeed[gid] = randomSeed;
}


kernel void
row_normalize(const global double *in,
			  global double *out,
			  int X,
			  int Y)
{
	size_t gid = get_global_id(0);
	size_t gsize = get_global_size(0);

	for (int i = gid; i < X; i += gsize) {
		const global double *gin = in + i * Y;
		global double *gout = out + i * Y;

		double sum = 0.0;
		for (int j = 0; j < Y; j++) {
			sum += gin[j];
		}

		for (int j = 0; j < Y; j++) {
			gout[j] = gin[j] / sum;
		}
	}
}


typedef struct PERP_ACCU {
	double		likelihood;
	int			count;
	int			padding;
} perp_accu_t;	// hope padding/alignment is the same as on the host...


inline double
cal_edge_likelihood(global const double *pi_a,
					global const double *pi_b,
					const int y,
					global const double *beta,
					const double epsilon)
{
	double s = 0.0;
	int iy = y ? 1 : 0;
	int y_1 = iy - 1;
	int y2_1 = y_1 + iy;
	double sum = 0.0;
	for (int k = 0; k < K; k++) {
		double f = pi_a[k] * pi_b[k];
		sum += f;
		s += f * (beta[k] * y2_1 - y_1);
	}
	if (! y) {
		s += (1.0 - sum) * (1.0 - epsilon);
	}

	if (s < 1.0e-30) {
		s = 1.0e-30;
	}

	return log(s);
}


// FIXME TODO make this iterable over subsets of the graph
kernel void cal_perplexity(
		global const int3 hg[],
		const int H,			// |hg|
		global const double *pi,// (#total_nodes, K)
		global const double *beta,// (#K)
		const double epsilon,
		global double *linkLikelihood,	// global_size
		global double *nonLinkLikelihood,	// global_size
		global int *linkCount,	// global_size
		global int *nonLinkCount	// global_size
		)
{
	size_t gid = get_global_id(0);
	size_t gsize = get_global_size(0);

	double l0 = 0.0;
	double l1 = 0.0;
	int c0 = 0;
	int c1 = 0;
	for (int i = gid; i < H; i += gsize) {
		global const int3 *edge = &hg[i];
		double el = cal_edge_likelihood(pi + (*edge).x * K,
										pi + (*edge).y * K,
										(*edge).z,
										beta,
										epsilon);
		if ((*edge).z == 1) {
			l0 += el;
			c0++;
		} else {
			l1 += el;
			c1++;
		}
	}

	linkLikelihood[gid] = l0;
	linkCount[gid] = c0;
	nonLinkLikelihood[gid] = l1;
	nonLinkCount[gid] = c1;

	// and perform a scan over scratch.{likelihood,count} + a scan over scratch'.{likelihood,count}
}


#define sample_z_ab_from_edge_expr_orig(i) \
(\
	pow(beta[i], y) * pow(1-beta[i], 1-y) * pi_a[i] * pi_b[i] \
		+ pow(epsilon, y) * pow(1-epsilon, 1-y) * pi_a[i] * (1-pi_b[i]) \
)

#define sample_z_ab_from_edge_expr_optimized(i) \
(	y == 1? \
		pi_a[i] * (pi_b[i] * (beta[i] - epsilon) + epsilon) \
	: \
		pi_a[i] * (pi_b[i] * (epsilon - beta[i]) + (1-epsilon)) \
)

#define sample_z_ab_from_edge_expr_y_lifted(i) \
		(pi_a[i] * (pi_b[i] * y2_1 * ((beta[i] - epsilon) + epsilon) - y_1))

// #define sample_z_ab_from_edge_expr sample_z_ab_from_edge_expr_y_lifted
#define sample_z_ab_from_edge_expr sample_z_ab_from_edge_expr_optimized

inline int sample_z_ab_from_edge(
		global const double* pi_a,
		global const double *pi_b,
		global const double *beta,
		const double epsilon, const int y,
		const double random,
		global double *p
		) {

<<<<<<< HEAD
	if (0) {
		printf((__constant char *)"pi_a: ");
		for (int k = 0; k < K; k++) {
			printf((__constant char *)"%.12f ", pi_a[k]);
		}
		printf((__constant char *)"\n");
		printf((__constant char *)"pi_b: ");
		for (int k = 0; k < K; k++) {
			printf((__constant char *)"%.12f ", pi_b[k]);
		}
		printf((__constant char *)"\n");
		printf((__constant char *)"beta: ");
		for (int k = 0; k < K; k++) {
			printf((__constant char *)"%.12f ", beta[k]);
		}
		printf((__constant char *)"\n");
	}

=======
>>>>>>> b9c8d85a
	int y_1 = y - 1;
	int y2_1 = y + y_1;
	p[0] = sample_z_ab_from_edge_expr(0);
	for (int i = 1; i < K; ++i) {
		p[i] = p[i-1] + sample_z_ab_from_edge_expr(i);
	}

	double location = random * p[K-1];
	// printf((__constant char *)"random %.12lf location %.12lf\n", random, location);
	return find_le(p, location, K, 0);
}

inline int sample_latent_vars_neighbors_of(
		global Buffers *bufs,
		const int node,
		global const Graph *hg,
		global int* neighbor_nodes,
		global int* neighbor_nodes_hash,
		ulong2* randomSeed)
{
	if (bufs->bufs.Nodes[node] == 1218) {
		int2 desc = hg->_g.node_edges[node];
		const global int *p = hg->_g.edges + desc.y;
		printf((__constant char *)"Node %d neighbors[%d] [", bufs->bufs.Nodes[node], desc.x);
		for (int i = 0; i < desc.x; ++i,++p) {
			printf((__constant char *)"%d ", *p);
		}
		printf((__constant char *)"]\n");
	}

	for (int i = 0; i < NEIGHBOR_SAMPLE_SIZE; ++i) {
		int neighborId;
		int ret;
		for (;;) {
			neighborId = randint(randomSeed, 0, MAX_NODE_ID - 1);
			const bool cond1 = neighborId != bufs->bufs.Nodes[node];
// printf((__constant char *)"node[%d] = %d query neighbor %d\n", node, bufs->bufs.Nodes[node], neighborId);
			const bool cond2 = !graph_has_peer(hg, node, neighborId);
			const bool cond = cond1 && cond2;
<<<<<<< HEAD
			// printf((__constant char *)"node %d neighbor %d peer %d randint %d seed (%lu,%lu)\n", bufs->bufs.Nodes[node], neighborId, cond2, neighborId, (*randomSeed).x, (*randomSeed).y);
=======
			// printf((__constant char *)"node %d neighbor %d peer %d randint %d seed (%lu,%lu)\n", node, neighborId, cond2, neighborId, (*randomSeed).x, (*randomSeed).y);
>>>>>>> b9c8d85a
			if (cond) {
				ret = hash_put(neighborId, neighbor_nodes_hash, HASH_SIZE);
				if (HASH_OK(ret)) {
					// printf((__constant char *)"neighbor_nodes@%d [%d] := %d\n", NEIGHBOR_SAMPLE_SIZE, i, ret);
					neighbor_nodes[i] = ret;
					break;
				}
				if (ret == HASH_FOUND) continue;
				if (ret == HASH_FAIL) {
					report_first_error(bufs,( constant char* ) "ERROR: FAILED TO INSERT ITEM IN HASH\n");
					return -1;
				}
			}
		}
	}
#ifdef RANDOM_FOLLOWS_CPP // for verification only
	for (int i = 0; i < NEIGHBOR_SAMPLE_SIZE - 1; ++i) {
		for (int j = 0; j < NEIGHBOR_SAMPLE_SIZE - i - 1; ++j) {
			int loc1 = neighbor_nodes[j];
			int loc2 = neighbor_nodes[j + 1];
			if (neighbor_nodes_hash[loc1] > neighbor_nodes_hash[loc2]) {
				int tmp = neighbor_nodes_hash[loc1];
				neighbor_nodes_hash[loc1] = neighbor_nodes_hash[loc2];
				neighbor_nodes_hash[loc2] = tmp;
			}
		}
	}
#endif

#ifdef RANDOM_FOLLOWS_SCALABLE_GRAPH
	printf((__constant char *)"Store an extra %d randoms\n", NEIGHBOR_SAMPLE_SIZE);
	for (int i = 0; i < NEIGHBOR_SAMPLE_SIZE; ++i) {
		bufs->bufs.stored_random[node * NEIGHBOR_SAMPLE_SIZE + i] = random(randomSeed);
	}
#endif

	if (0) {
		printf((__constant char *)"Neighbors: ");
		for (int i = 0; i < NEIGHBOR_SAMPLE_SIZE; ++i) {
			int x = neighbor_nodes[i];
			printf((__constant char *)"%d ", neighbor_nodes_hash[x]);
		}
		printf((__constant char *)"\n");
	}

	for (int i = 0; i < NEIGHBOR_SAMPLE_SIZE; ++i) {
		int x = neighbor_nodes[i];
		neighbor_nodes[i] = neighbor_nodes_hash[x];
		neighbor_nodes_hash[x] = HASH_EMPTY; // reset the hash bucket to empty
	}

	return 0;
}

kernel void sample_latent_vars_neighbors(
		global Buffers *bufs,
		const int N) // #nodes
		{
	size_t gid = get_global_id(0);
	size_t gsize = get_global_size(0);
	ulong2 randomSeed = bufs->bufs.RandomSeed[gid];

	for (int i = gid; i < N; i += gsize) {
		// int node = bufs->bufs.Nodes[i];
		int node = i;
		int ret = sample_latent_vars_neighbors_of(
				bufs,
				node,
				bufs->bufs.HG,
				// index by i
				bufs->bufs.NodesNeighbors + i * NEIGHBOR_SAMPLE_SIZE,
				bufs->bufs.NodesNeighborsHash + i * HASH_SIZE,
				&randomSeed);
		if (ret) break;
	}
	bufs->bufs.RandomSeed[gid] = randomSeed;
	// printf((__constant char *)"seed (%lu,%lu)\n", randomSeed.x, randomSeed.y);
}

inline int sample_latent_vars_sample_z_ab_of(
		global Buffers *bufs,
		const int node,
		const int offset,		// neighbor subset offset
		const int neighbors,	// neighbor subset size
		const int N,		// #nodes
		global const Graph *g,
		global int* neighbor_nodes,
		global const double *pi,
		global const double *beta,
		const double epsilon,
		global int *z, /* K elements */
		ulong2* randomSeed,
		global double *p) {
	if (offset == 0) {
		for (int i = 0; i < K; ++i) z[i] = 0;
	}

	for (int i = 0; i < neighbors; ++i) {
		// FIXME indirect through global neighbor lookup
		int neighbor = neighbor_nodes[i + offset];

		int y_ab = graph_has_peer(g, node, neighbor);
		int z_ab = sample_z_ab_from_edge(
				pi + node * K,		// pi(node)
				pi + (N + node * neighbors + i) * K,	// pi(neighbor(i) of node)
				beta, epsilon, y_ab,
#ifdef RANDOM_FOLLOWS_SCALABLE_GRAPH
				// FIXME: stride through the randoms in a pattern that matches the creates
				bufs->bufs.stored_random[offset + node * NEIGHBOR_SAMPLE_SIZE + i],
#else
				random(randomSeed),
#endif
				p);
		z[z_ab] += 1;
	}
	if (false && bufs->bufs.Nodes[node] == 922) {
		printf((__constant char *)"z[%d]: ", bufs->bufs.Nodes[node]);
		for (int k = 0; k < K; k++) {
			printf((__constant char *)"%d ", z[k]);
			if ((k + 1) % 10 == 0) printf((__constant char *)"\n... z[%d]: ", bufs->bufs.Nodes[node]);
		}
		printf((__constant char *)"\n");
	}
	return 0;
}

kernel void sample_latent_vars_sample_z_ab(
		global Buffers *bufs,
		const int offset,
		const int neighbors,
		const int N, // #nodes
		const double epsilon
		){
	size_t gid = get_global_id(0);
	size_t gsize = get_global_size(0);
	global double *_p = bufs->bufs.Scratch + gid * K;
	ulong2 randomSeed = bufs->bufs.RandomSeed[gid];

	for (int i = gid; i < N; i += gsize) {
		// int node = bufs->bufs.Nodes[i];
		int node = i;
		int ret = sample_latent_vars_sample_z_ab_of(
				bufs,
				node,
				offset,
				neighbors,
				N,
				bufs->bufs.G,
				// index by i
				bufs->bufs.NodesNeighbors + i * neighbors,
				bufs->bufs.Pi,
				bufs->bufs.Beta,
				epsilon,
				bufs->bufs.Z + i * K,
				&randomSeed,
				_p);
		if (ret) break;
	}
	bufs->bufs.RandomSeed[gid] = randomSeed;
}

void update_pi_for_node_(
						 global Buffers *bufs,
		int node,
		global double *pi,// #K
		global double *phi,// #K
		global int *z, // #K
		ulong2 *randomSeed,
		global double *grad, // #K
		double alpha,
		double a, double b, double c,
		int step_count, int total_node_count
		) {
	if (false && bufs->bufs.Nodes[node] == 5) {
		printf((__constant char *)"phi[%d]: ", bufs->bufs.Nodes[node]);
		for (int i = 0; i < K; i++) {
			printf((__constant char *)"%.12f ", phi[i]);
			if ((i + 1) % 10 == 0) printf((__constant char *)"\n    ");
		}
		printf((__constant char *)"\n");
	}
	// printf((__constant char *)"Node %d Random seed: (%lu,%lu)\n", bufs->bufs.Nodes[node], (*randomSeed).x, (*randomSeed).y);
	double eps_t = a * pow((1 + step_count/b), -c);
	double phi_i_sum = 0;
	for (int i = 0; i < K; ++i) phi_i_sum += phi[i];
	for (int k = 0; k < K; ++k) {
		grad[k] = -NEIGHBOR_SAMPLE_SIZE * 1/phi_i_sum;
		grad[k] += 1/phi[k] * z[k];
	}
	for (int k = 0; k < K; ++k) {
		double phi_star_k = fabs(phi[k] + eps_t/2
				* (alpha - phi[k] + (total_node_count/NEIGHBOR_SAMPLE_SIZE) * grad[k])
				+ sqrt(eps_t * phi[k]) * randn(randomSeed));
		phi[k] = phi_star_k;
	}
	double phi_sum = 0;
	for (int i = 0; i < K; ++i) phi_sum += phi[i];
	// printf((__constant char *)"phi_sum %.12f\n", phi_sum);
	for (int i = 0; i < K; ++i) {
		pi[i] = phi[i]/phi_sum;
	}
	if (false && bufs->bufs.Nodes[node] == 5) {
		printf((__constant char *)"pi[%d]: ", bufs->bufs.Nodes[node]);
		for (int i = 0; i < K; i++) {
			printf((__constant char *)"%.12f ", pi[i]);
			if ((i + 1) % 10 == 0) printf((__constant char *)"\n    ");
		}
		printf((__constant char *)"\n");
	}
}

kernel void update_pi(
		global Buffers *bufs,
		const int N, // #nodes
		double alpha,
		double a, double b, double c,
		int step_count, int total_node_count
		){
	size_t gid = get_global_id(0);
	size_t gsize = get_global_size(0);
	global double *_p = bufs->bufs.Scratch + gid * K;
	ulong2 randomSeed = bufs->bufs.RandomSeed[gid];
	// printf((__constant char *)"seed (%lu,%lu)\n", randomSeed.x, randomSeed.y);
	for (int i = gid; i < N; i += gsize) {
		// int node = bufs->bufs.Nodes[i];
		int node = i;
		update_pi_for_node_(bufs, node,
				bufs->bufs.Pi + node * K,
				bufs->bufs.Phi + node * K,
				bufs->bufs.Z + i * K,
				&randomSeed,
				_p,
				alpha, a, b, c, step_count, total_node_count);
	}
	bufs->bufs.RandomSeed[gid] = randomSeed;
	// printf((__constant char *)"seed (%lu,%lu)\n", randomSeed.x, randomSeed.y);
}

#define sample_latent_vars2_orig(k) \
( \
	pow(beta[k], y) * pow(1-beta[k], 1-y) * pi_a[k] * pi_b[k] \
)

#define sample_latent_vars2_optimized(k) \
( \
	y == 1? \
		beta[k] * pi_a[k] * pi_b[k] \
	: \
		(1-beta[k]) * pi_a[k] * pi_b[k] \
)

#define sample_latent_vars2_expr sample_latent_vars2_optimized

int sample_latent_vars2_(
		const global Buffers *bufs,
		int2 edge,
		int N,
		global Graph *g,
		global double *pi,// (#total_nodes, K)
		global double *beta,// (#K)
		global double *p,// #K+1
		double r
		) {
	int y = graph_has_peer(g, edge.x, bufs->bufs.Nodes[edge.y]);
	global double *pi_a = pi + edge.x * K;
	global double *pi_b = pi + edge.y * K;

	p[0] = sample_latent_vars2_expr(0);
	double p_sum = p[0];
	for (int k = 1; k < K; ++k) {
		const double p_k = sample_latent_vars2_expr(k);
		p[k] = p_k + p[k-1];
		p_sum += p_k;
	}
	p[K] = 1 - p_sum;
	double location = r * p[K-1];
	// printf((__constant char *)"node %d neighbor %d y %d random %.12lf location %.12lf\n", bufs->bufs.Nodes[edge.x], bufs->bufs.Nodes[edge.y], y, r, location);
	return find_le(p, location, K, 0);
}

kernel void sample_latent_vars2(
		global Buffers *bufs,
		int E, // #edges
		int N	// #nodes
		) {
	size_t gid = get_global_id(0);
	size_t gsize = get_global_size(0);
	ulong2 randomSeed = bufs->bufs.RandomSeed[gid];

	for (int i = gid; i < E; i += gsize) {
		bufs->bufs.Z[i] = sample_latent_vars2_(
				bufs,
				bufs->bufs.Edges[i],
				N,
				bufs->bufs.G,
				bufs->bufs.Pi,
				bufs->bufs.Beta,
				bufs->bufs.Scratch + gid * (K+1),
				random(&randomSeed));
	}
	bufs->bufs.RandomSeed[gid] = randomSeed;
}

kernel void update_beta_calculate_theta_sum(
		global double2 *theta,		// #K
		global double *theta_sum	// #K
		)
{
	size_t gid = get_global_id(0);
	size_t gsize = get_global_size(0);
	for (int k = gid; k < K; k += gsize) {
		theta_sum[k] = theta[k].x + theta[k].y;
	}
}

kernel void update_beta_calculate_grads(
		global Buffers *bufs,
		const int E, // #edges
		double scale,
		const int count_partial_sums
		) {
	size_t gid = get_global_id(0);
	if (gid < count_partial_sums) {
		size_t gsize = get_global_size(0);
		global double2 *grads = (global double2 *)bufs->bufs.Scratch + gid * K;

		for (int i = 0; i < K; ++i) {
			grads[i].x = 0;
			grads[i].y = 0;
		}
		for (int i = gid; i < E; i += gsize) {
			int y_ab = graph_has_peer(bufs->bufs.G, bufs->bufs.Edges[i].x, bufs->bufs.Nodes[bufs->bufs.Edges[i].y]);
			int k = bufs->bufs.Z[i];
			if (k != -1) {
				grads[k].x += (1-y_ab) / bufs->bufs.Theta[k].x - 1 / bufs->bufs.ThetaSum[k];
				grads[k].y += y_ab / bufs->bufs.Theta[k].y - 1 / bufs->bufs.ThetaSum[k];
			}
		}
	}
}

kernel void update_beta_calculate_theta(
		global Buffers *bufs,
		double scale,
		double eps_t,
		double2 eta,
		int count_partial_sums
		) {
	size_t gid = get_global_id(0);
	ulong2 randomSeed = bufs->bufs.RandomSeed[gid];
	global double2 *ggrads = (global double2 *)bufs->bufs.Scratch;
	for (int i = 1; i < count_partial_sums; ++i) {
		global double2 *grads = (global double2 *)bufs->bufs.Scratch + i * K;
		for (int k = 0; k < K; ++k) {
			ggrads[k].x += grads[k].x;
			ggrads[k].y += grads[k].y;
		}
	}
	for (int k = 0; k < K; ++k) {
		// Ugly: opencl compiler does not recognise the other double2 union fields(.s[i])
		bufs->bufs.Theta[k].x = fabs(
				bufs->bufs.Theta[k].x + eps_t
				* (eta.x - bufs->bufs.Theta[k].x
						+ scale * ggrads[k].x)
				+ sqrt(2.0 * eps_t * bufs->bufs.Theta[k].x) * randn(&randomSeed));
		bufs->bufs.Theta[k].y = fabs(
				bufs->bufs.Theta[k].y + eps_t
				* (eta.y - bufs->bufs.Theta[k].y
						+ scale * ggrads[k].y)
				+ sqrt(2.0 * eps_t * bufs->bufs.Theta[k].y) * randn(&randomSeed));
	}
	bufs->bufs.RandomSeed[gid] = randomSeed;
}

// Expand the python fully, knowing this is two dimensions so we don't need
// to synchronize to pre-calculate the sum:
// 		temp = self.__theta/np.sum(self.__theta,1)[:,np.newaxis]
// 		self._beta = temp[:,1]
kernel void update_beta_calculate_beta(
		global double2 *theta,		// #K
		global double *beta			// #K
		)
{
	size_t gid = get_global_id(0);
	size_t gsize = get_global_size(0);
	for (int k = gid; k < K; k += gsize) {
		beta[k] = theta[k].y / (theta[k].x + theta[k].y);
	}
}<|MERGE_RESOLUTION|>--- conflicted
+++ resolved
@@ -365,27 +365,6 @@
 		global double *p
 		) {
 
-<<<<<<< HEAD
-	if (0) {
-		printf((__constant char *)"pi_a: ");
-		for (int k = 0; k < K; k++) {
-			printf((__constant char *)"%.12f ", pi_a[k]);
-		}
-		printf((__constant char *)"\n");
-		printf((__constant char *)"pi_b: ");
-		for (int k = 0; k < K; k++) {
-			printf((__constant char *)"%.12f ", pi_b[k]);
-		}
-		printf((__constant char *)"\n");
-		printf((__constant char *)"beta: ");
-		for (int k = 0; k < K; k++) {
-			printf((__constant char *)"%.12f ", beta[k]);
-		}
-		printf((__constant char *)"\n");
-	}
-
-=======
->>>>>>> b9c8d85a
 	int y_1 = y - 1;
 	int y2_1 = y + y_1;
 	p[0] = sample_z_ab_from_edge_expr(0);
@@ -425,11 +404,7 @@
 // printf((__constant char *)"node[%d] = %d query neighbor %d\n", node, bufs->bufs.Nodes[node], neighborId);
 			const bool cond2 = !graph_has_peer(hg, node, neighborId);
 			const bool cond = cond1 && cond2;
-<<<<<<< HEAD
 			// printf((__constant char *)"node %d neighbor %d peer %d randint %d seed (%lu,%lu)\n", bufs->bufs.Nodes[node], neighborId, cond2, neighborId, (*randomSeed).x, (*randomSeed).y);
-=======
-			// printf((__constant char *)"node %d neighbor %d peer %d randint %d seed (%lu,%lu)\n", node, neighborId, cond2, neighborId, (*randomSeed).x, (*randomSeed).y);
->>>>>>> b9c8d85a
 			if (cond) {
 				ret = hash_put(neighborId, neighbor_nodes_hash, HASH_SIZE);
 				if (HASH_OK(ret)) {
