from sets import Set
from com.uva.preprocess.dataset import DataSet
from com.uva.data import Data

class Relativity(DataSet):
    """ Process relativity data set """
    
    def __init__(self):
        pass
    
    def _process(self):
        """
        The data is stored in .txt file. The format of data is as follows, the first column
        is line number. Within each line, it is tab separated. 
        
        [1] some texts
        [2] some texts
        [3] some texts
        [4] some texts
        [5] 1    100
        [6] 1    103
        [7] 4    400
        [8] ............
        
        However, the node ID is not increasing by 1 every time. Thus, we re-format
        the node ID first. 
        """
        
        # TODO: try catch block.  
        # f= open("/home/liwenzhe/workspace/SGRLDForMMSB/datasets/CA-GrQc.txt", 'r')
        # f= open("datasets/CA-GrQc.txt", 'r')
<<<<<<< HEAD
        file = "datasets/netscience.xml.txt"
=======
        file = "datasets/netscience.txt"
>>>>>>> 5063050e
        print "relativity::open(\"" + file + "\")";
        f= open(file, 'r')
        lines = f.readlines()
        nodes = Set()
        n = len(lines)
        
        # start from the 5th line. 
        for i in range(4, n):
            strs = lines[i].split()
            nodes.add(int(strs[0]))
            nodes.add(int(strs[1]))
        nodelist = list(nodes)
        nodelist.sort()
        N = len(nodelist)
        
        # change the node ID to make it start from 0
        node_id_map = {}
        i = 0
        for node_id in nodelist:
            node_id_map[node_id] = i 
            i += 1
            
        E = Set()   # store all pair of edges.     
        for i in range(4, n):
            strs = lines[i].split()
            strs[0] = int(strs[0])
            strs[1] = int(strs[1])
            node1 = node_id_map[strs[0]]
            node2 = node_id_map[strs[1]]
            if node1 == node2:
                continue

            E.add((min(node1,node2), max(node1,node2)))
        
        return Data({}, E, N)
    <|MERGE_RESOLUTION|>--- conflicted
+++ resolved
@@ -29,11 +29,7 @@
         # TODO: try catch block.  
         # f= open("/home/liwenzhe/workspace/SGRLDForMMSB/datasets/CA-GrQc.txt", 'r')
         # f= open("datasets/CA-GrQc.txt", 'r')
-<<<<<<< HEAD
-        file = "datasets/netscience.xml.txt"
-=======
         file = "datasets/netscience.txt"
->>>>>>> 5063050e
         print "relativity::open(\"" + file + "\")";
         f= open(file, 'r')
         lines = f.readlines()
