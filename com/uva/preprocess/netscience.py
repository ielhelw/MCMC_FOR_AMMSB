--- conflicted
+++ resolved
@@ -1,30 +1,4 @@
 import xml.etree.ElementTree as ET
-<<<<<<< HEAD
-from com.uva.edge import Edge
- 
-def process():
-    '''
-    read the .xml file, and create network object by reading link data. 
-    '''
-    
-    # id_to_title_pair stores the attribute for each node. i.e title, name. etc
-    # i.e {0: "WU, C", 1 :CHUA, L"}
-    id_to_title_pair = {}               
-    tree = ET.parse("datasets/netscience.xml")
-    for node in tree.getiterator("node"):
-        attrs = node.attrib
-        id_to_title_pair[attrs['id']] = attrs['title']
-    
-    # D = total number of nodes. 
-    D = len(id_to_title_pair)           
-    # iterate every link in the graph, and store those links into Set<Edge> object. 
-    edges_set = set()
-    for link in tree.getiterator("link"):
-        attrs = link.attrib
-        edges_set.add(Edge(int(attrs['target']), int(attrs['source'])))
-      
-    return (D,edges_set, id_to_title_pair)
-=======
 from sets import Set
 from com.uva.preprocess.dataset import DataSet
 from com.uva.data import Data
@@ -59,5 +33,4 @@
             E.add((int(attrs['target']), int(attrs['source'])))
             
         return Data(V, E, N)
-    
->>>>>>> 2e869231
+    