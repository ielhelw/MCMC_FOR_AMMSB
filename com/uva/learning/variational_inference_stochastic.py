from com.uva.file_random import file_random as random
from com.uva.edge import Edge
import math
import numpy as np
import copy
from sets import Set
import cProfile, pstats, StringIO
from scipy.special import psi
from com.uva.learning.learner import Learner
from com.uva.estimate_phi import sample_latent_vars_for_each_pair
import time

class SVI(Learner):
    '''
    Stochastic variational inference for assortive mixture membership stochastic model. 
    The implementation is based on the paper: 
        http://www.cs.princeton.edu/~blei/papers/GopalanMimnoGerrishFreedmanBlei2012.pdf
    
    Formally, each node can be belong to multiple communities which we can represent it by 
    distribution of communities. For instance, if we assume there are total K communities
    in the graph, then each node a, is attached to community distribution \pi_{a}, where
    \pi{a} is K dimensional vector, and \pi_{ai} represents the probability that node a 
    belongs to community i, and \pi_{a0} + \pi_{a1} +... +\pi_{aK} = 1
    
    Also, there is another parameters called \beta representing the community strength, where 
    \beta_{k} is scalar. 
    
    In summary, the model has the parameters:
    Prior: \alpha, \eta
    Parameters: \pi, \beta
    Latent variables: z_ab, z_ba
    Observations: y_ab for every link. 
    
    And our goal is to estimate the posterior given observations and priors:
    p(\pi,\beta | \alpha,\eta, y). 
    
    Due to the intractability of this posterior, we adopt approximate inference - variational inference
    More specifically, using the mean-field variational inference. 
    
    In this implementation, we introduce sets of variational parameters. 
    q(z_ab) ~ Mul(phi_ab)     phi_ab is K dimensional vector, where sum equals to 1
    q(z_ba) ~ Mul(phi_ba)     phi_ba is K dimensional vector, where sum equals to 1
    q(pi_a) ~ Dir(gamma_a)    gamma_a is K dimensional vector,  for each node a. 
    q(beta_k) ~ Beta(lamda_k) lamda_k is 2 dimensional vector, each denotes the beta shape parameters. 
    
    TODO:  need to create base class for sampler, and MCMC sampler and variational inference should inherit
           from that base class.
    '''
    def __init__(self, args, graph):
        '''
        Initialize the sampler using the network object and arguments (i.e prior)
        Arguments:
            network:    representation of the graph. 
            args:       containing priors, control parameters for the model. 
        '''
        Learner.__init__(self, args, graph)
        
        # variational parameters. 
<<<<<<< HEAD
        self.__lamda = np.random.gamma(100,0.01,(self._K, 2))      # variational parameters for beta  
        self.__gamma = np.random.gamma(1,1,(self._N, self._K)) # variational parameters for pi
        print str(self.__lamda)
=======
        self.__lamda = random.gamma(self._eta[0],self._eta[1],(self._K, 2))      # variational parameters for beta  
        self.__gamma = random.gamma(1,1,(self._N, self._K)) # variational parameters for pi
>>>>>>> 9d099a43
        self.__update_pi_beta()
        # step size parameters. 
        self.__kappa = args.b
        self.__tao = args.c
        
        # control parameters for learning 
        self.__online_iterations = 50
        self.__phi_update_threshold = 0.0001
       
        self._avg_log = []
        self._timing = []
       
    def run(self):
        '''
        stochastic variational optimization. 
        while not converge
            sample mini-batch node pairs E_t  from network (trianing)
            for each node pair (a,b) in E_t
                optimize (phi_ab, phi_ba) 
            for n = [0,..,N-1], k=[0,..K-1]
                calculate the gradient for gamma_nk
            for k = [0,,,K-1], i=[0,1]
                calculate the gradient for lammda_ki
            update (gamma, lamda) using gradient:
                new_value = (1-p_t)*old_value + p_t * new value. 
        '''
        
        
        
        # running until convergence.
        start = time.time()
        self._step_count += 1                
        while self._step_count < self._max_iteration and not self._is_converged(): 
            (mini_batch, scale) = self._network.sample_mini_batch(self._mini_batch_size, "stratified-random-node")
            """
            pr = cProfile.Profile()
            pr.enable()
            """
             # evaluate model after processing every 10 mini-batches. 
<<<<<<< HEAD
            if self._step_count % 5 ==  0:
                #self.save_model()
=======
            # if self._step_count % 2 ==  1:
            if self._step_count % 1 ==  0:
>>>>>>> 9d099a43
                ppx_score = self._cal_perplexity_held_out()
                #print "perplexity for hold out set is: "  + str(ppx_score)
                self._ppxs_held_out.append(ppx_score)
                
                if self._step_count > 5000:
                    size = len(self._avg_log)
                    ppx_score = (1-1.0/(self._step_count-50)) * self._avg_log[size-1] + 1.0/(self._step_count-50) * ppx_score
                    self._avg_log.append(ppx_score)
                else:
                    self._avg_log.append(ppx_score)
                
                self._timing.append(time.time()-start)
            
            if self._step_count % 50 == 0:
                self._save()
              
            # update (phi_ab, phi_ba) for each edge
            phi = {}               # mapping (a,b) => (phi_ab, phi_ba)
            self.__sample_latent_vars_for_edges(phi, mini_batch)
            self.__update_gamma_and_lamda(phi, mini_batch, scale)
            #print "old beta:" + str(self._beta)
            self.__update_pi_beta()
            #print "new beta:" + str(self._beta)
            
            self._step_count += 1
            """
            pr.disable()
            s = StringIO.StringIO()
            sortby = 'cumulative'
            ps = pstats.Stats(pr, stream=s).sort_stats(sortby)
            ps.print_stats()
            print s.getvalue() 
            """
           
    def __sample_latent_vars_for_edges(self, phi, mini_batch):
        
        # print "Minibatch size " + str(len(mini_batch))
        for edge in mini_batch:
            a = edge[0]
            b = edge[1]
            #self.__estimate_phi_for_edge(edge, phi)  # this can be done in parallel. 
            
            # print "Investigate " + str(edge)
            (phi_ab, phi_ba) = sample_latent_vars_for_each_pair(a, b, self.__gamma[a], self.__gamma[b],
                                                                self.__lamda, self._K, self.__phi_update_threshold,
                                                                self._epsilon, self.__online_iterations, 
                                                                self._network.get_linked_edges())
            #print str(phi_ab)
            #print str(phi_ba)
            
            phi[(a,b)]=phi_ab
            phi[(b,a)]=phi_ba
            
            #self.__estimate_phi_for_edge(edge, phi)
            
    def __update_pi_beta(self):
        
        gamma = self.__gamma         # debugger ignores __<identifier>
        lamda = self.__lamda         # debugger ignores __<identifier>
        self._pi = self.__gamma/np.sum(self.__gamma,1)[:,np.newaxis]
        temp = self.__lamda/np.sum(self.__lamda,1)[:,np.newaxis]
        self._beta = temp[:,0]

            
    def __update_gamma_and_lamda(self, phi, mini_batch, scale):
        
        # calculate the gradient for gamma
        grad_lamda = np.zeros((self._K, 2))
        grad_gamma = {}   # ie. grad[a] = array[] which is K dimensional vector
        counter = {}   # used for scaling 
        for edge in mini_batch:
            '''
            calculate the gradient for gamma
            '''
            a = edge[0]
            b = edge[1]
            phi_ab = phi[(a,b)]
            phi_ba = phi[(b,a)]
            if a in grad_gamma.keys():
                grad_gamma[a] += phi_ab
                counter[a] += 1
            else:
                grad_gamma[a] = phi_ab
                counter[a] = 1
                
            if b in grad_gamma.keys():
                grad_gamma[b] += phi_ba
                counter[b] += 1
            else:
                grad_gamma[b] = phi_ba
                counter[b] = 1
        
	# OOPPSSS RFHH phi_ab remains the last value from the loop, not updated
	# OOPPSSS RFHH why not do it in the same loop?
        # for edge in mini_batch:    
            """
            calculate the gradient for lambda
            """
            y = 0
            if edge in self._network.get_linked_edges():
                y = 1
                
            for k in range(self._K):
                grad_lamda[k][0] += phi_ab[k] * phi_ba[k] * y 
                grad_lamda[k][1] += phi_ab[k] * phi_ba[k] * (1-y) 
                
                
        # update gamma, only update node in the grad
        if self.stepsize_switch == False:
            p_t = (1024 + self._step_count)**(-0.5)
        else:
            p_t = 0.01*(1+self._step_count/1024.0)**(-0.55)
        
        
        for node in range(0, self._N):
            if node in grad_gamma.keys():
                self.__gamma[node]=(1-p_t)*self.__gamma[node] + p_t * (self._alpha + scale * grad_gamma[node])
            else:  
                self.__gamma[node]=(1-p_t)*self.__gamma[node] + p_t * self._alpha
        """        
        for node in grad_gamma.keys():
            gamma_star = np.zeros(self._K)
            scale1 = 1.0
            if flag == 0:
                scale1 = self._N/counter[node]*1.0
            
            if self._step_count > 400:
                gamma_star = (1-p_t)*self.__gamma[node] + p_t * (self._alpha + scale1 * grad_gamma[node])
                self.__gamma[node] = (1-1.0/(self._step_count))*self.__gamma[node] + 1.0/(self._step_count)*gamma_star
            else:
                self.__gamma[node]=(1-p_t)*self.__gamma[node] + p_t * (self._alpha + scale1 * grad_gamma[node])
        """
        # update lamda
        for k in range(self._K):
            
            if self._step_count > 400000:
                lamda_star_0 = (1-p_t)*self.__lamda[k][0] + p_t *(self._eta[0] + scale * grad_lamda[k][0])
                lamda_star_1 = (1-p_t)*self.__lamda[k][1] + p_t *(self._eta[1] + scale * grad_lamda[k][1])
                self.__lamda[k][0] = (1-1/(self._step_count)) * self.__lamda[k][0] +1/(self._step_count)*lamda_star_0
                self.__lamda[k][1] = (1-1.0/(self._step_count)) * self.__lamda[k][1] +1.0/(self._step_count)*lamda_star_1
            else:
                self.__lamda[k][0] = (1-p_t)*self.__lamda[k][0] + p_t *(self._eta[0] + scale * grad_lamda[k][0])
                self.__lamda[k][1] = (1-p_t)*self.__lamda[k][1] + p_t *(self._eta[1] + scale * grad_lamda[k][1])
            
    
    
    def _save(self):
        f = open('ppx_variational_sampler.txt', 'wb')
        for i in range(0, len(self._avg_log)):
            f.write(str(math.exp(self._avg_log[i])) + "\t" + str(self._timing[i]) +"\n")
        f.close()
        
    
    
    
    def __estimate_phi_for_edge(self, edge, phi):
        '''
        calculate (phi_ab, phi_ba) for given edge : (a,b) 
        (a) calculate phi_ab given phi_ba
            if y =0:
        phi_ab[k]=exp(psi(gamma[a][k])+phi_ba[k]*(psi(lamda[k][1])-psi(lambda[k0]+lambda[k][1]))-phi_ba[k]*log(1-epsilon))
            if y=1:
        phi_ab[k]=exp(psi(gamma[a][k])+phi_ba[k]*(psi(lamda[k][0])-psi(lambda[k0]+lambda[k][1]))-phi_ba[k]*log(epsilon))
        
        (b) calculate phi_ba given phi_ab
            if y =0:
        phi_ba[k]=exp(psi(gamma[b][k])+phi_ab[k]*(psi(lamda[k][1])-psi(lambda[k0]+lambda[k][1]))-phi_ab[k]*log(1-epsilon))
            if y=1:
        phi_ba[k]=exp(psi(gamma[b][k])+phi_ab[k]*(psi(lamda[k][0])-psi(lambda[k0]+lambda[k][1]))-phi_ab[k]*log(epsilon))
        
        '''
        
        a = edge[0]
        b = edge[1]
        # initialize 
        phi_ab = np.empty(self._K)
        phi_ba = np.empty(self._K)
        phi_ab.fill(1.0/self._K)
        phi_ba.fill(1.0/self._K)
        
        y = 0
        if (a,b) in self._network.get_linked_edges():
            y = 1
        
        # alternatively update phi_ab and phi_ba, until it converges
        # or reach the maximum iterations. 
        for i in range(self.__online_iterations):
            phi_ab_old = copy.copy(phi_ab)
            phi_ba_old = copy.copy(phi_ba)
            
            # first, update phi_ab
            for k in range(self._K):
                if y == 1:
                    u = -phi_ba[k]* math.log(self._epsilon)
                    phi_ab[k] = math.exp(psi(self.__gamma[a][k])+phi_ba[k]*\
                                         (psi(self.__lamda[k][0])-psi(self.__lamda[k][0]+self.__lamda[k][1]))+u)
                else:
                    u = -phi_ba[k]* math.log(1-self._epsilon)
                    phi_ab[k] = math.exp(psi(self.__gamma[a][k])+phi_ba[k]*\
                                         (psi(self.__lamda[k][1])-psi(self.__lamda[k][0]+self.__lamda[k][1]))+u)    
            sum_phi_ab = np.sum(phi_ab)
            phi_ab = phi_ab/sum_phi_ab
                
            # then update phi_ba
            for k in range(self._K):
                if y == 1:
                    u = -phi_ab[k]* math.log(self._epsilon)
                    phi_ba[k] = math.exp(psi(self.__gamma[b][k])+phi_ab[k]*\
                                         (psi(self.__lamda[k][0])-psi(self.__lamda[k][0]+self.__lamda[k][1]))+u)
                else:
                    u = -phi_ab[k]* math.log(1-self._epsilon)
                    phi_ba[k] = math.exp(psi(self.__gamma[b][k])+phi_ab[k]*\
                                         (psi(self.__lamda[k][1])-psi(self.__lamda[k][0]+self.__lamda[k][1]))+u)   
               
            sum_phi_ba = np.sum(phi_ba)
            phi_ba = phi_ba/sum_phi_ba
            
            
            # calculate the absolute difference between new value and old value
            diff1 = np.sum(np.abs(phi_ab - phi_ab_old))
            diff2 = np.sum(np.abs(phi_ba - phi_ba_old))
            if diff1 < self.__phi_update_threshold and diff2 < self.__phi_update_threshold:
                break
        
        phi[(a,b)] = phi_ab
        phi[(b,a)] = phi_ba 
        <|MERGE_RESOLUTION|>--- conflicted
+++ resolved
@@ -56,14 +56,8 @@
         Learner.__init__(self, args, graph)
         
         # variational parameters. 
-<<<<<<< HEAD
-        self.__lamda = np.random.gamma(100,0.01,(self._K, 2))      # variational parameters for beta  
-        self.__gamma = np.random.gamma(1,1,(self._N, self._K)) # variational parameters for pi
-        print str(self.__lamda)
-=======
         self.__lamda = random.gamma(self._eta[0],self._eta[1],(self._K, 2))      # variational parameters for beta  
         self.__gamma = random.gamma(1,1,(self._N, self._K)) # variational parameters for pi
->>>>>>> 9d099a43
         self.__update_pi_beta()
         # step size parameters. 
         self.__kappa = args.b
@@ -103,13 +97,8 @@
             pr.enable()
             """
              # evaluate model after processing every 10 mini-batches. 
-<<<<<<< HEAD
-            if self._step_count % 5 ==  0:
-                #self.save_model()
-=======
             # if self._step_count % 2 ==  1:
             if self._step_count % 1 ==  0:
->>>>>>> 9d099a43
                 ppx_score = self._cal_perplexity_held_out()
                 #print "perplexity for hold out set is: "  + str(ppx_score)
                 self._ppxs_held_out.append(ppx_score)
