from com.uva.learning.learner import Learner
from sets import Set
import math
from com.uva.file_random import file_random as random
import numpy as np
import copy
from com.uva.sample_latent_vars import sample_z_ab_from_edge
import cProfile, pstats, StringIO


class MCMCSamplerStochastic(Learner):
    '''
    Mini-batch based MCMC sampler for community overlapping problems. Basically, given a 
    connected graph where each node connects to other nodes, we try to find out the 
    community information for each node. 
    
    Formally, each node can be belong to multiple communities which we can represent it by 
    distribution of communities. For instance, if we assume there are total K communities
    in the graph, then each node a, is attached to community distribution \pi_{a}, where
    \pi{a} is K dimensional vector, and \pi_{ai} represents the probability that node a 
    belongs to community i, and \pi_{a0} + \pi_{a1} +... +\pi_{aK} = 1
    
    Also, there is another parameters called \beta representing the community strength, where 
    \beta_{k} is scalar. 
    
    In summary, the model has the parameters:
    Prior: \alpha, \eta
    Parameters: \pi, \beta
    Latent variables: z_ab, z_ba
    Observations: y_ab for every link. 
    
    And our goal is to estimate the posterior given observations and priors:
    p(\pi,\beta | \alpha,\eta, y). 
    
    Because of the intractability, we use MCMC(unbiased) to do approximate inference. But 
    different from classical MCMC approach, where we use ALL the examples to update the 
    parameters for each iteration, here we only use mini-batch (subset) of the examples.
    This method is great marriage between MCMC and stochastic methods.  
    '''
    def __init__(self, args, graph):
        # call base class initialization
        Learner.__init__(self, args, graph)
        
        # step size parameters. 
        self.__a = args.a
        self.__b = args.b
        self.__c = args.c
        
        # control parameters for learning
        #self.__num_node_sample = int(math.sqrt(self._network.get_num_nodes())) 
        
        self.__num_node_sample = int(self._N/5)
        # model parameters and re-parameterization
        # since the model parameter - \pi and \beta should stay in the simplex, 
        # we need to restrict the sum of probability equals to 1.  The way we
        # restrict this is using re-reparameterization techniques, where we 
        # introduce another set of variables, and update them first followed by 
        # updating \pi and \beta.  
<<<<<<< HEAD
        self.__theta = np.random.gamma(100,0.01,(self._K, 2))      # parameterization for \beta
        self.__phi = np.random.gamma(1,1,(self._N, self._K))       # parameterization for \pi
=======
        self.__theta = random.gamma(self._eta[0],self._eta[1],(self._K, 2))      # parameterization for \beta
        self.__phi = random.gamma(1,1,(self._N, self._K))   # parameterization for \pi
>>>>>>> 9d099a43
        
        temp = self.__theta/np.sum(self.__theta,1)[:,np.newaxis]
        self._beta = temp[:,1]
        self._pi = self.__phi/np.sum(self.__phi,1)[:,np.newaxis]
        
    def run1(self):
        while self._step_count < self._max_iteration and not self._is_converged():
            """
            pr = cProfile.Profile()
            pr.enable()
            """
            (mini_batch, scale) = self._network.sample_mini_batch(self._mini_batch_size, "stratified-random-node")
            #print "iteration: " + str(self._step_count)
            
            if self._step_count % 1 == 0:
                #print str(self._beta)
                ppx_score = self._cal_perplexity_held_out()
                #print "perplexity for hold out set is: "  + str(ppx_score)
                self._ppxs_held_out.append(ppx_score)
            
            self.__update_pi1(mini_batch, scale)
            
            # sample (z_ab, z_ba) for each edge in the mini_batch. 
            # z is map structure. i.e  z = {(1,10):3, (2,4):-1}
            z = self.__sample_latent_vars2(mini_batch)
            self.__update_beta(mini_batch, scale,z)    
            
            """
            pr.disable()
            s = StringIO.StringIO()
            sortby = 'cumulative'
            ps = pstats.Stats(pr, stream=s).sort_stats(sortby)
            ps.print_stats()
            print s.getvalue()
            """
            self._step_count += 1
        
        print "terminated"
            
            
    def run(self):
        """ run mini-batch based MCMC sampler, based on the sungjin's note """
        while self._step_count < self._max_iteration and not self._is_converged():
           
            (mini_batch, scale) = self._network.sample_mini_batch(self._mini_batch_size, "stratified-random-node")
            latent_vars = {}
            size = {}
            
            # iterate through each node in the mini batch. 
            for node in self.__nodes_in_batch(mini_batch):
                # sample a mini-batch of neighbors
                neighbor_nodes = self.__sample_neighbor_nodes(self.__num_node_sample, node)                
                size[node] = len(neighbor_nodes)
                # sample latent variables z_ab for each pair of nodes
                z = self.__sample_latent_vars(node, neighbor_nodes)
                # save for a while, in order to update together. 
                latent_vars[node] = z
                
            # update pi for each node
            for node in self.__nodes_in_batch(mini_batch):
                self.__update_pi_for_node(node, latent_vars[node], size[node], scale)
            
            
            # sample (z_ab, z_ba) for each edge in the mini_batch. 
            # z is map structure. i.e  z = {(1,10):3, (2,4):-1}
            z = self.__sample_latent_vars2(mini_batch)
            self.__update_beta(mini_batch, scale,z)    
            
            
            if self._step_count % 1 == 0:
                ppx_score = self._cal_perplexity_held_out()
                print str(ppx_score)
                self._ppxs_held_out.append(ppx_score)
                            
            self._step_count += 1
            
            """
            pr.disable()
            s = StringIO.StringIO()
            sortby = 'cumulative'
            ps = pstats.Stats(pr, stream=s).sort_stats(sortby)
            ps.print_stats()
            print s.getvalue()
            """
            
    def __update_pi1(self, mini_batch, scale):
        
        grads = np.zeros((self._N, self._K))
        counter = np.zeros(self._N)
        phi_star = np.zeros((self._N, self._K))
        
        for edge in mini_batch:                                  
            a = edge[0]
            b = edge[1]
            
            y_ab = 0      # observation
            if (min(a, b), max(a, b)) in self._network.get_linked_edges():
                y_ab = 1
            
            z_ab = self.sample_z_ab_from_edge(y_ab, self._pi[a], self._pi[b], self._beta, self._epsilon, self._K)           
            z_ba = self.sample_z_ab_from_edge(y_ab, self._pi[b], self._pi[a], self._beta, self._epsilon, self._K)
            
            counter[a] += 1
            counter[b] += 1
            
            grads[a][z_ab] += 1/self.__phi[a][z_ab]
            grads[b][z_ba] += 1/self.__phi[b][z_ba]
        
         # update gamma, only update node in the grad
        if self.stepsize_switch == False:
            eps_t = (1024+self._step_count)**(-0.5)
        else:
            eps_t  = self.__a*((1 + self._step_count/self.__b)**-self.__c)

        for i in range(0, self._N):
<<<<<<< HEAD

            noise = np.random.randn(self._K)  
=======
            if counter[i] < 1:
                continue
            noise = random.randn(self._K)  
>>>>>>> 9d099a43
            sum_phi_i = np.sum(self.__phi[i])
            for k in range(0, self._K):
                if counter[i] < 1:
                    phi_star[i][k] = abs((self.__phi[i,k]) + eps_t*(self._alpha - self.__phi[i,k])+(2*eps_t)**.5*self.__phi[i,k]**.5 * noise[k])
                else:
                    phi_star[i][k] = abs(self.__phi[i,k] + eps_t * (self._alpha - self.__phi[i,k] + \
                                scale * (grads[i][k]-(1.0/sum_phi_i)*counter[i])) \
                                + (2*eps_t)**.5*self.__phi[i,k]**.5 * noise[k])
                
                if self._step_count < 50000:
                    self.__phi[i][k] = phi_star[i][k]
                else:
                    self.__phi[i][k] = phi_star[i][k] * (1.0/(self._step_count)) + \
                                                (1-(1.0/(self._step_count)))*self.__phi[i][k]
                                                
            sum_phi = np.sum(self.__phi[i])
            self._pi[i] = [self.__phi[i,k]/sum_phi for k in range(0, self._K)]
            
        
    def __update_beta(self, mini_batch, scale,z):
        '''
        update beta for mini_batch. 
        '''
        eps_t  = self.__a*((1 + self._step_count/self.__b)**-self.__c)
            
        grads = np.zeros((self._K, 2))                               # gradients K*2 dimension
        sums = np.sum(self.__theta,1)                                 
        noise = random.randn(self._K, 2)                          # random noise. 
        
        for  edge in z.keys():
            y_ab = 0
            if edge in self._network.get_linked_edges():
                y_ab = 1
            k = z[edge]
            # if k==-1 means z_ab != z_ba => gradient is 0. 
            if k == -1:
                continue
            
            grads[k,0] += abs(1-y_ab)/self.__theta[k,0] - 1/ sums[k]
            grads[k,1] += abs(-y_ab)/self.__theta[k,1] - 1/sums[k]
        
        #if len(mini_batch) < 1:
        #    scale = 1;
        #else:
        #    scale = (self._N * (self._N-1)/2)/(len(mini_batch))
        # update theta 
        theta_star = copy.copy(self.__theta)  
        for k in range(0,self._K):
            for i in range(0,2):
                theta_star[k,i] = abs(self.__theta[k,i] + eps_t * (self._eta[i] - self.__theta[k,i] + \
                                    scale * grads[k,i]) + (2*eps_t)**.5*self.__theta[k,i] ** .5 * noise[k,i])  
        self.__theta = theta_star 
        temp = self.__theta/np.sum(self.__theta,1)[:,np.newaxis]
        self._beta = temp[:,1]
    
    def __update_pi_for_node(self, i, z, n, scale):
        '''
        update pi for current node i. 
        ''' 
        # update gamma, only update node in the grad
        #if self.stepsize_switch == False:
        #    eps_t = (1024+self._step_count)**(-0.5)
        #else:
        eps_t  = self.__a*((1 + self._step_count/self.__b)**-self.__c)                                                                                                                                                                                                                                                                                                                          
    
        phi_star = copy.copy(self.__phi[i])                              # updated \phi
        phi_i_sum = np.sum(self.__phi[i])                                   
        noise = random.randn(self._K)                                 # random noise. 
        
        # get the gradients    
        grads = [-n * 1/phi_i_sum * j for j in np.ones(self._K)]
        for k in range(0, self._K):
            grads[k] += 1/self.__phi[i,k] * z[k]
        
        # update the phi 
        for k in range(0, self._K):
            phi_star[k] = abs(self.__phi[i,k] + eps_t/2 * (self._alpha - self.__phi[i,k] + \
                                self._N/n * grads[k]) + eps_t**.5*self.__phi[i,k]**.5 * noise[k])
        
        self.__phi[i] = phi_star
       
        # update pi
        sum_phi = np.sum(self.__phi[i])
        self._pi[i] = [self.__phi[i,k]/sum_phi for k in range(0, self._K)]
            

    def __sample_latent_vars2(self, mini_batch):
        '''
        sample latent variable (z_ab, z_ba) for each pair of nodes. But we only consider 11 different cases,
        since we only need indicator function in the gradient update. More details, please see the comments 
        within the sample_z_for_each_edge function. 
        '''
        z = {}  
        for edge in mini_batch:
            y_ab = 0
            if edge in self._network.get_linked_edges():
                y_ab = 1
            
            z[edge] = self.__sample_z_for_each_edge(y_ab, self._pi[edge[0]], self._pi[edge[1]], \
                                          self._beta, self._K)            

        return z
    
    def __sample_z_for_each_edge(self, y, pi_a, pi_b, beta, K):
        '''
        sample latent variables z_ab and z_ba 
        but we don't need to consider all of the cases. i.e  (z_ab = j, z_ba = q) for all j and p. 
        because of the gradient depends on indicator function  I(z_ab=z_ba=k), we only need to consider
        K+1 different cases:  p(z_ab=0, z_ba=0|*), p(z_ab=1,z_ba=1|*),...p(z_ab=K, z_ba=K|*),.. p(z_ab!=z_ba|*)
         
        Arguments:
            y:        observation [0,1]
            pi_a:     community membership for node a
            pi_b:     community membership for node b
            beta:     community strengh. 
            epsilon:  model parameter. 
            K:        number of communities. 
        
        Returns the community index. If it falls into the case that z_ab!=z_ba, then return -1
        '''
        p = np.zeros(K+1)
        for k in range(0,K):
            p[k] = beta[k]**y*(1-beta[k])**(1-y)*pi_a[k]*pi_b[k]
        p[K] = 1 - np.sum(p[0:K])
         
        # sample community based on probability distribution p.
        for k in range(1,K+1):
            p[k] += p[k-1] 
        #bounds = np.cumsum(p)
        location = random.random() * p[K]
        
        # get the index of bounds that containing location. 
        for i in range(0, K):
                if location <= p[i]:
                    return i
        return -1
    
            
    def __sample_latent_vars(self, node, neighbor_nodes):
        '''
        given a node and its neighbors (either linked or non-linked), return the latent value
        z_ab for each pair (node, neighbor_nodes[i]. 
        '''
        z = np.zeros(self._K)  
        for neighbor in neighbor_nodes:
            y_ab = 0      # observation
            if (min(node, neighbor), max(node, neighbor)) in self._network.get_linked_edges():
                y_ab = 1
            
            z_ab = self.sample_z_ab_from_edge(y_ab, self._pi[node], self._pi[neighbor], self._beta, self._epsilon, self._K)           
            z[z_ab] += 1
            
        return z
    """
    def __sample_z_ab_from_edge(self, y, pi_a, pi_b, beta, epsilon, K):
        '''
        we need to calculate z_ab. We can use deterministic way to calculate this
        for each k,  p[k] = p(z_ab=k|*) = \sum_{i}^{} p(z_ab=k, z_ba=i|*)
        then we simply sample z_ab based on the distribution p.
        this runs in O(K) 
        '''
        p = np.zeros(K)
        for i in range(0, K):
            tmp = beta[i]**y*(1-beta[i])**(1-y)*pi_a[i]*pi_b[i]
            tmp += epsilon**y*(1-epsilon)**(1-y)*pi_a[i]*(1-pi_b[i])
            p[i] = tmp
        # sample community based on probability distribution p. 
        bounds = np.cumsum(p)
        location = random.random() * bounds[K-1]
        
        # get the index of bounds that containing location. 
        for i in range(0, K):
                if location <= bounds[i]:
                    return i
        # failed, should not happen!
        return -1
    """    
        
    def __sample_neighbor_nodes(self, sample_size, nodeId):
        '''
        Sample subset of neighborhood nodes. 
        '''    
        p = sample_size
        neighbor_nodes = Set()
        held_out_set = self._network.get_held_out_set()
        test_set = self._network.get_test_set()
        
        while p > 0:
            nodeList = random.sample(list(xrange(self._N)), sample_size * 2)
            for neighborId in nodeList:
                    if p < 0:
                        break
                    if neighborId == nodeId:
                        continue
                    # check condition, and insert into mini_batch_set if it is valid. 
                    edge = (min(nodeId, neighborId), max(nodeId, neighborId))
                    if edge in held_out_set or edge in test_set or neighborId in neighbor_nodes:
                        continue
                    else:
                        # add it into mini_batch_set
                        neighbor_nodes.add(neighborId)
                        p -= 1
                        
        return neighbor_nodes

    def __nodes_in_batch(self, mini_batch):
        """
        Get all the unique nodes in the mini_batch. 
        """
        node_set = Set()
        for edge in mini_batch:
            node_set.add(edge[0])
            node_set.add(edge[1])
        return node_set
    
    def _save(self):
        f = open('ppx_mcmc.txt', 'wb')
        for i in range(0, len(self._avg_log)):
            f.write(str(math.exp(self._avg_log[i])) + "\t" + str(self._timing[i]) +"\n")
        f.close()
        
    
    def sample_z_ab_from_edge(self, y, pi_a, pi_b, beta, epsilon, K):
        p = np.zeros(K)
   
        tmp = 0.0
    
        for i in range(0, K):
            tmp = beta[i]**y*(1-beta[i])**(1-y)*pi_a[i]*pi_b[i]
            tmp += epsilon**y*(1-epsilon)**(1-y)*pi_a[i]*(1-pi_b[i])
            p[i] = tmp
    
    
        for k in range(1,K):
            p[k] += p[k-1]
    
        location = random.random() * p[K-1]
        # get the index of bounds that containing location. 
        for i in range(0, K):
            if location <= p[i]:
                return i
    
        # failed, should not happen!
        return -1    <|MERGE_RESOLUTION|>--- conflicted
+++ resolved
@@ -56,13 +56,8 @@
         # restrict this is using re-reparameterization techniques, where we 
         # introduce another set of variables, and update them first followed by 
         # updating \pi and \beta.  
-<<<<<<< HEAD
-        self.__theta = np.random.gamma(100,0.01,(self._K, 2))      # parameterization for \beta
-        self.__phi = np.random.gamma(1,1,(self._N, self._K))       # parameterization for \pi
-=======
-        self.__theta = random.gamma(self._eta[0],self._eta[1],(self._K, 2))      # parameterization for \beta
-        self.__phi = random.gamma(1,1,(self._N, self._K))   # parameterization for \pi
->>>>>>> 9d099a43
+        self.__theta = random.gamma(100,0.01,(self._K, 2))      # parameterization for \beta
+        self.__phi = random.gamma(1,1,(self._N, self._K))       # parameterization for \pi
         
         temp = self.__theta/np.sum(self.__theta,1)[:,np.newaxis]
         self._beta = temp[:,1]
@@ -178,14 +173,8 @@
             eps_t  = self.__a*((1 + self._step_count/self.__b)**-self.__c)
 
         for i in range(0, self._N):
-<<<<<<< HEAD
 
             noise = np.random.randn(self._K)  
-=======
-            if counter[i] < 1:
-                continue
-            noise = random.randn(self._K)  
->>>>>>> 9d099a43
             sum_phi_i = np.sum(self.__phi[i])
             for k in range(0, self._K):
                 if counter[i] < 1:
