import sys

from com.uva.learning.learner import Learner
from sets import Set
import math
<<<<<<< HEAD
from com.uva.wrapper_random import WrapperRandom as random
=======
from com.uva.source_aware_random import SourceAwareRandom as random
>>>>>>> 5063050e
import numpy as np
import copy
# from com.uva.sample_latent_vars import sample_z_ab_from_edge
import cProfile, pstats, StringIO


class MCMCSamplerStochastic(Learner):
    '''
    Mini-batch based MCMC sampler for community overlapping problems. Basically, given a 
    connected graph where each node connects to other nodes, we try to find out the 
    community information for each node. 
    
    Formally, each node can be belong to multiple communities which we can represent it by 
    distribution of communities. For instance, if we assume there are total K communities
    in the graph, then each node a, is attached to community distribution \pi_{a}, where
    \pi{a} is K dimensional vector, and \pi_{ai} represents the probability that node a 
    belongs to community i, and \pi_{a0} + \pi_{a1} +... +\pi_{aK} = 1
    
    Also, there is another parameters called \beta representing the community strength, where 
    \beta_{k} is scalar. 
    
    In summary, the model has the parameters:
    Prior: \alpha, \eta
    Parameters: \pi, \beta
    Latent variables: z_ab, z_ba
    Observations: y_ab for every link. 
    
    And our goal is to estimate the posterior given observations and priors:
    p(\pi,\beta | \alpha,\eta, y). 
    
    Because of the intractability, we use MCMC(unbiased) to do approximate inference. But 
    different from classical MCMC approach, where we use ALL the examples to update the 
    parameters for each iteration, here we only use mini-batch (subset) of the examples.
    This method is great marriage between MCMC and stochastic methods.  
    '''
    def __init__(self, args, graph, compatibility_mode):
        # call base class initialization
        Learner.__init__(self, args, graph, compatibility_mode)
        
        # step size parameters. 
        self.__a = args.a
        # FIXME RFHH make SURE self.__b is initialized to a float. As published,
        # it is an int = 1024, which results in integer step_count / b so
        # eps_t always equals self.__a.
        self.__b = 1.0 * args.b
        self.__c = args.c
        
        # control parameters for learning
        #self.__num_node_sample = int(math.sqrt(self._network.get_num_nodes())) 
        
        # TODO: automative update.....
        self.__num_node_sample = int(self._N/50)
        # model parameters and re-parameterization
        # since the model parameter - \pi and \beta should stay in the simplex, 
        # we need to restrict the sum of probability equals to 1.  The way we
        # restrict this is using re-reparameterization techniques, where we 
        # introduce another set of variables, and update them first followed by 
        # updating \pi and \beta.  
        # self.__theta = random.gamma(100,0.01,(self._K, 2))      # parameterization for \beta
        self.__theta = random.get("theta init").gamma(self._eta[0], self._eta[1], (self._K, 2))      # parameterization for \beta
        self.__phi = random.get("phi init").gamma(1,1,(self._N, self._K))       # parameterization for \pi
        
        # temp = self.__theta/np.sum(self.__theta,1)[:,np.newaxis]
        # self._beta = temp[:,1]
        # self._pi = self.__phi/np.sum(self.__phi,1)[:,np.newaxis]
        self.update_pi_from_phi()
        self.update_beta_from_theta()

        sys.stdout.write("beta[0] %.12f\n" % self._beta[0])
        sys.stdout.write("phi[0][0] %.12f\n" % self.__phi[0][0])
        sys.stdout.write("pi[0][0] %.12f\n" % self._pi[0][0])
        sys.stdout.write("a %.12f b %.12f c %.12f\n" % (self.__a, self.__b, self.__c))


    def update_pi_from_phi(self):
        self._pi = self.__phi/np.sum(self.__phi,1)[:,np.newaxis]

    def update_beta_from_theta(self):
        temp = self.__theta/np.sum(self.__theta,1)[:,np.newaxis]
        self._beta = temp[:,1]

    def run(self):
        """ run mini-batch based MCMC sampler, based on the sungjin's note """
            
        if True and self._step_count % 1 == 0:
            ppx_score = self._cal_perplexity_held_out()
            sys.stdout.write("step count: %d perplexity for hold out set is: %.12f\n" % (self._step_count, ppx_score))
            self._ppxs_held_out.append(ppx_score)

        while self._step_count < self._max_iteration and not self._is_converged():
           
            (mini_batch, scale) = self._network.sample_mini_batch(self._mini_batch_size, "stratified-random-node")
            # latent_vars = {}
            # size = {}
            
            nodes_in_mini_batch = list(self.__nodes_in_batch(mini_batch))
<<<<<<< HEAD
            nodes_in_mini_batch = sorted(nodes_in_mini_batch)  # to be able to replay from C++
=======
            if self._compatibility_mode:  # to be able to replay from C++
                nodes_in_mini_batch = sorted(nodes_in_mini_batch)
>>>>>>> 5063050e
            # print "minibatch(" + str(len(mini_batch)) + " " + str(sorted(mini_batch))

            # iterate through each node in the mini batch. 
            for node in nodes_in_mini_batch:
                # sample a mini-batch of neighbors
                neighbors = self.__sample_neighbor_nodes(self.__num_node_sample, node)
<<<<<<< HEAD
                neighbors = sorted(neighbors)  # to be able to replay from C++
=======
                if self._compatibility_mode:  # to be able to replay from C++
                    neighbors = sorted(neighbors)
>>>>>>> 5063050e
                self.__update_phi(node, neighbors)

            self.update_pi_from_phi()
            # update beta
<<<<<<< HEAD
            mini_batch = sorted(mini_batch)   # to be able to replay from C++
=======
            if self._compatibility_mode:  # to be able to replay from C++
                mini_batch = sorted(mini_batch)
>>>>>>> 5063050e
            self.__update_beta(mini_batch, scale)

            if self._step_count % 1 == 0:
                ppx_score = self._cal_perplexity_held_out()
                sys.stdout.write("step count: %d perplexity for hold out set is: %.12f\n" % (self._step_count, ppx_score))
                self._ppxs_held_out.append(ppx_score)
                            
            self._step_count += 1
            
            """
            pr.disable()
            s = StringIO.StringIO()
            sortby = 'cumulative'
            ps = pstats.Stats(pr, stream=s).sort_stats(sortby)
            ps.print_stats()
            print s.getvalue()
            """


    def __update_beta(self, mini_batch, scale):
        '''
        update beta for mini_batch. 
        '''
            
        grads = np.zeros((self._K, 2))                               # gradients K*2 dimension
        theta_sum = np.sum(self.__theta,1)                                 

        eps_t  = self.__a*((1 + self._step_count/self.__b)**-self.__c)
        
        for  edge in mini_batch:
            y = 0
            if edge in self._network.get_linked_edges():
                y = 1

            i, j = edge
            probs = np.zeros(self._K)
            pi_sum = 0.0
            for k in range(0,self._K):
                pi_sum += self._pi[i][k] * self._pi[j][k]
                probs[k] = self._beta[k] ** y * (1 - self._beta[k]) ** (1 - y) * self._pi[i][k] * self._pi[j][k]

            prob_0 = self._epsilon ** y * (1 - self._epsilon) ** (1 - y) * (1 - pi_sum)
            prob_sum = np.sum(probs) + prob_0
            for k in range(0,self._K):
                grads[k][0] += (probs[k] / prob_sum) * (abs(1-y)/self.__theta[k][0] - 1/ theta_sum[k])
                grads[k][1] += (probs[k] / prob_sum) * (abs(-y)/self.__theta[k][1] - 1/theta_sum[k])
        
        # update theta 
        noise = random.get("beta update").randn(self._K, 2)                          # random noise. 

        for k in range(0,self._K):
            for i in range(0,2):
                self.__theta[k][i] = abs(self.__theta[k][i] + eps_t / 2.0 * (self._eta[i] - self.__theta[k][i] + \
                                    scale * grads[k][i]) + eps_t**.5*self.__theta[k][i] ** .5 * noise[k][i])  
        self.update_beta_from_theta()

    def __update_phi(self, i, neighbors):
        '''
        update phi for current node i. 
        ''' 
        eps_t  = self.__a*((1 + self._step_count/self.__b)**-self.__c)
        phi_i_sum = np.sum(self.__phi[i])
    
        phi_star = copy.copy(self.__phi[i])                              # updated \phi
        phi_i_sum = np.sum(self.__phi[i])                                   
        grads = np.zeros(self._K)
        noise = random.get("phi update").randn(self._K)                                 # random noise. 

        for neighbor in neighbors:
            if neighbor == i:
                continue

            y_ab = 0            # observation
            edge = (min(i, neighbor), max(i, neighbor))
            if edge in self._network.get_linked_edges():
                y_ab = 1

            probs = np.empty(self._K)
            for k in range(0,self._K):
                probs[k] = self._beta[k] ** y_ab * (1 - self._beta[k]) ** (1 - y_ab) * self._pi[i][k] * self._pi[neighbor][k]
                probs[k] += self._epsilon ** y_ab * (1 - self._epsilon) ** (1 - y_ab) * self._pi[i][k] * (1 - self._pi[neighbor][k])

            prob_sum = np.sum(probs)
            for k in range(0,self._K):
                grads[k] += (probs[k] / prob_sum) / self.__phi[i][k] - 1.0 / phi_i_sum
        
        # update phi for node i
        for k in range(0, self._K):
            self.__phi[i][k] = abs(self.__phi[i][k] + eps_t / 2 * (self._alpha - self.__phi[i][k] + (self._N*1.0 / self.__num_node_sample) *grads[k]) + eps_t ** 0.5 * self.__phi[i][k] ** 0.5 *noise[k])
    
        
    def __sample_neighbor_nodes(self, sample_size, nodeId):
        '''
        Sample subset of neighborhood nodes. 
        '''    
        p = sample_size
        neighbor_nodes = Set()
        held_out_set = self._network.get_held_out_set()
        test_set = self._network.get_test_set()
        
        while p > 0:
            nodeList = random.sample_range("neighbor sampler", self._N, sample_size * 2)
            for neighborId in nodeList:
                    if p < 0:
                        if False:
                            print sys._getframe().f_code.co_name + ": Are you sure p < 0 is a good idea?"
                        break
                    if neighborId == nodeId:
                        continue
                    # check condition, and insert into mini_batch_set if it is valid. 
                    edge = (min(nodeId, neighborId), max(nodeId, neighborId))
                    if edge in held_out_set or edge in test_set or neighborId in neighbor_nodes:
                        continue
                    else:
                        # add it into mini_batch_set
                        neighbor_nodes.add(neighborId)
                        p -= 1
                        
        return neighbor_nodes

    def __nodes_in_batch(self, mini_batch):
        """
        Get all the unique nodes in the mini_batch. 
        """
        node_set = Set()
        for edge in mini_batch:
            node_set.add(edge[0])
            node_set.add(edge[1])
        return node_set
    
    def _save(self):
        f = open('ppx_mcmc.txt', 'wb')
        for i in range(0, len(self._avg_log)):
            f.write(str(math.exp(self._avg_log[i])) + "\t" + str(self._timing[i]) +"\n")
        f.close()
        
    def set_num_node_sample(self, num_node_sample):
         self.__num_node_sample = num_node_sample
    
    """
    def sample_z_ab_from_edge(self, y, pi_a, pi_b, beta, epsilon, K):
        p = np.zeros(K)
   
        tmp = 0.0
    
        for i in range(0, K):
            tmp = beta[i]**y*(1-beta[i])**(1-y)*pi_a[i]*pi_b[i]
            tmp += epsilon**y*(1-epsilon)**(1-y)*pi_a[i]*(1-pi_b[i])
            p[i] = tmp
    
    
        for k in range(1,K):
            p[k] += p[k-1]
    
        r = random.random()
        location = r * p[K-1]
        # get the index of bounds that containing location. 
        for i in range(0, K):
            if location <= p[i]:
                return i
    
        # failed, should not happen!
        return -1    
    """<|MERGE_RESOLUTION|>--- conflicted
+++ resolved
@@ -3,11 +3,7 @@
 from com.uva.learning.learner import Learner
 from sets import Set
 import math
-<<<<<<< HEAD
-from com.uva.wrapper_random import WrapperRandom as random
-=======
 from com.uva.source_aware_random import SourceAwareRandom as random
->>>>>>> 5063050e
 import numpy as np
 import copy
 # from com.uva.sample_latent_vars import sample_z_ab_from_edge
@@ -104,34 +100,22 @@
             # size = {}
             
             nodes_in_mini_batch = list(self.__nodes_in_batch(mini_batch))
-<<<<<<< HEAD
-            nodes_in_mini_batch = sorted(nodes_in_mini_batch)  # to be able to replay from C++
-=======
             if self._compatibility_mode:  # to be able to replay from C++
                 nodes_in_mini_batch = sorted(nodes_in_mini_batch)
->>>>>>> 5063050e
             # print "minibatch(" + str(len(mini_batch)) + " " + str(sorted(mini_batch))
 
             # iterate through each node in the mini batch. 
             for node in nodes_in_mini_batch:
                 # sample a mini-batch of neighbors
                 neighbors = self.__sample_neighbor_nodes(self.__num_node_sample, node)
-<<<<<<< HEAD
-                neighbors = sorted(neighbors)  # to be able to replay from C++
-=======
                 if self._compatibility_mode:  # to be able to replay from C++
                     neighbors = sorted(neighbors)
->>>>>>> 5063050e
                 self.__update_phi(node, neighbors)
 
             self.update_pi_from_phi()
             # update beta
-<<<<<<< HEAD
-            mini_batch = sorted(mini_batch)   # to be able to replay from C++
-=======
             if self._compatibility_mode:  # to be able to replay from C++
                 mini_batch = sorted(mini_batch)
->>>>>>> 5063050e
             self.__update_beta(mini_batch, scale)
 
             if self._step_count % 1 == 0:
