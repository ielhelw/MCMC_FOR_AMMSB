#include "mcmc/network.h"
#include "mcmc/preprocess/data_factory.h"

namespace mcmc {

Network::Network() {}

Network::Network(const NetworkInfo& info)
    : N(info.N),
      linked_edges(NULL),
      num_total_edges(info.E),
      held_out_ratio_(info.held_out_ratio),
      held_out_size_(info.held_out_size) {
  fan_out_cumul_distro = std::vector< ::size_t>(1, info.max_fan_out);
  assert(N != 0);
  print_mem_usage(std::cerr);
}

Network::~Network() {
#ifdef MCMC_EDGESET_IS_ADJACENCY_LIST
  thread_random_end();
#endif
  delete const_cast<Data*>(data_);
}

::size_t Network::num_pieces_for_minibatch(::size_t mini_batch_size) const {
  return (N + mini_batch_size - 1) / mini_batch_size;
}

::size_t Network::real_minibatch_size(::size_t mini_batch_size) const {
  return N / num_pieces_for_minibatch(mini_batch_size);
}

void Network::Init(const Options& args, double held_out_ratio,
                   SourceAwareRandom* rng, int world_rank) {
  rng_ = rng;

  held_out_ratio_ = held_out_ratio;
  if (held_out_ratio_ == 0) {
    throw MCMCException("Need to specify held-out ratio");
  }

  progress = 1 << 20;  // FIXME: make this a parameter

  preprocess::DataFactory df(args);
  df.setProgress(progress);
  data_ = df.get_data();

  N = data_->N;             // number of nodes in the graph
  linked_edges = data_->E;  // all pair of linked edges.

#ifdef MCMC_EDGESET_IS_ADJACENCY_LIST
  thread_random_init(args.random_seed, world_rank);
#endif

  if (args.input_class_ == "preprocessed") {
    ReadAuxData(args.input_filename_ + "/aux.gz", true);
#ifdef MCMC_EDGESET_IS_ADJACENCY_LIST
    num_total_edges =
        cumulative_edges[N - 1] / 2;  // number of undirected edges.
#else
    num_total_edges = linked_edges->size();  // number of total edges.
#endif

    ::size_t my_held_out_size = held_out_ratio_ * get_num_linked_edges();
    std::string held_out = args.input_filename_ + "/held-out.gz";
    ReadHeldOutSet(args.input_filename_ + "/held-out.gz", true);
    ReadTestSet(args.input_filename_ + "/test.gz", true);

    if (held_out_size_ != my_held_out_size) {
      std::cerr << "WARNING: Expect held-out size " +
                          to_string(my_held_out_size) + ", get " +
                          to_string(held_out_size_);
    }

  } else {
#ifdef MCMC_EDGESET_IS_ADJACENCY_LIST
    adjacency_list_init();
    // number of undirected edges
    num_total_edges = cumulative_edges[N - 1] / 2;
#else
    num_total_edges = linked_edges->size();  // number of total edges.
#endif

    // Based on the a-MMSB paper, it samples equal number of
    // linked edges and non-linked edges.
    held_out_size_ = held_out_ratio_ * get_num_linked_edges();

    // initialize train_link_map
    init_train_link_map();
    // randomly sample hold-out and test sets.
    init_held_out_set();
    init_test_set();

    calc_max_fan_out();
  }
}

const Data* Network::get_data() const { return data_; }

void Network::ReadSet(FileHandle& f, EdgeMap* set) {
#ifdef MCMC_EDGESET_IS_ADJACENCY_LIST
  // Read held_out set
  set->read_metadata(f.handle());
  set->read_nopointer_data(f.handle());
#else
  throw MCMCException("Cannot read set for this representation");
#endif
}

void Network::ReadHeldOutSet(const std::string& filename, bool compressed) {
  FileHandle f(filename, compressed, "r");
  f.read_fully(&held_out_ratio_, sizeof held_out_ratio_);
  f.read_fully(&held_out_size_, sizeof held_out_size_);
  ReadSet(f, &held_out_map);
}

void Network::ReadTestSet(const std::string& filename, bool compressed) {
  FileHandle f(filename, compressed, "r");
  ReadSet(f, &test_map);
}

void Network::ReadAuxData(const std::string& filename, bool compressed) {
  FileHandle f(filename, compressed, "r");
  fan_out_cumul_distro.resize(N);
  f.read_fully(fan_out_cumul_distro.data(),
               fan_out_cumul_distro.size() * sizeof fan_out_cumul_distro[0]);
#ifdef MCMC_EDGESET_IS_ADJACENCY_LIST
  cumulative_edges.resize(N);
  f.read_fully(cumulative_edges.data(),
               cumulative_edges.size() * sizeof cumulative_edges[0]);
#endif
}

void Network::WriteHeldOutSet(const std::string& filename, bool compressed) {
  FileHandle f(filename, compressed, "w");
  f.write_fully(&held_out_ratio_, sizeof held_out_ratio_);
  f.write_fully(&held_out_size_, sizeof held_out_size_);
  WriteSet(f, &held_out_map);
}

void Network::WriteTestSet(const std::string& filename, bool compressed) {
  FileHandle f(filename, compressed, "w");
  WriteSet(f, &test_map);
}

void Network::WriteAuxData(const std::string& filename, bool compressed) {
  FileHandle f(filename, compressed, "w");
  f.write_fully(fan_out_cumul_distro.data(),
                fan_out_cumul_distro.size() * sizeof fan_out_cumul_distro[0]);
#ifdef MCMC_EDGESET_IS_ADJACENCY_LIST
  f.write_fully(cumulative_edges.data(),
                cumulative_edges.size() * sizeof cumulative_edges[0]);
#endif
}

void Network::save(const std::string& dirname) {
  if (!boost::filesystem::exists(dirname)) {
    boost::filesystem::create_directories(dirname);
  }

  data_->save(dirname + "/graph.gz", true);
  WriteHeldOutSet(dirname + "/held-out.gz", true);
  WriteTestSet(dirname + "/test.gz", true);
  WriteAuxData(dirname + "/aux.gz", true);
}

void Network::FillInfo(NetworkInfo* info) {
  assert(N != 0);
  info->N = N;
  info->E = num_total_edges;
  info->held_out_ratio = held_out_ratio_;
  info->held_out_size = held_out_size_;
  info->max_fan_out = fan_out_cumul_distro[0];
}

EdgeSample Network::sample_mini_batch(::size_t mini_batch_size,
                                      strategy::strategy strategy) const {
  switch (strategy) {
    case strategy::STRATIFIED_RANDOM_NODE:
      return stratified_random_node_sampling(
               num_pieces_for_minibatch(mini_batch_size));
    case strategy::RANDOM_EDGE:
      return random_edge_sampling(mini_batch_size);
    default:
      throw MCMCException("Invalid sampling strategy");
  }
}

::size_t Network::max_minibatch_nodes_for_strategy(
    ::size_t mini_batch_size, strategy::strategy strategy) const {
  switch (strategy) {
    case strategy::STRATIFIED_RANDOM_NODE:
      return max_minibatch_edges_for_strategy(mini_batch_size, strategy) + 1;
    case strategy::RANDOM_EDGE:
      return 2 * mini_batch_size;
    default:
      throw MCMCException("Invalid sampling strategy");
  }
}

::size_t Network::max_minibatch_edges_for_strategy(
    ::size_t mini_batch_size, strategy::strategy strategy) const {
  switch (strategy) {
    case strategy::STRATIFIED_RANDOM_NODE:
      return std::max(mini_batch_size + 1, get_max_fan_out(1));
    // return fan_out_cumul_distro[mini_batch_size];
    case strategy::RANDOM_EDGE:
      return mini_batch_size;
    default:
      throw MCMCException("Invalid sampling strategy");
  }
}

::size_t Network::get_num_linked_edges() const { return num_total_edges; }

::size_t Network::get_held_out_size() const { return held_out_size_; }

int Network::get_num_nodes() const { return N; }

const NetworkGraph& Network::get_linked_edges() const { return *linked_edges; }

const EdgeMap& Network::get_held_out_set() const { return held_out_map; }

const EdgeMap& Network::get_test_set() const { return test_map; }

EdgeSample Network::sample_full_training_set() const {
  MinibatchSet* mini_batch_set = new MinibatchSet();

  for (auto edge : *linked_edges) {
    if (edge.first < edge.second) {
      if (edge.in(held_out_map) || edge.in(test_map) ||
          edge.in(*mini_batch_set)) {
        continue;
      }
      mini_batch_set->insert(edge);
    }
  }

  Float weight = (N - 1) * (double)N / 2.0 / mini_batch_set->size();
  // Float weight = 1.0;

  // std::cerr << "Minibatch size " << mini_batch_set->size() << " weight " << weight << std::endl;

  return EdgeSample(mini_batch_set, weight);
}

EdgeSample Network::random_edge_sampling(::size_t mini_batch_size) const {
#ifdef MCMC_EDGESET_IS_ADJACENCY_LIST
  ::size_t undirected_edges = linked_edges->size() / 2;
#else
  ::size_t undirected_edges = linked_edges->size();
#endif
  if (mini_batch_size >= undirected_edges - held_out_map.size() - test_map.size()) {
    return sample_full_training_set();
  }

  MinibatchSet* mini_batch_set = new MinibatchSet();

  while (mini_batch_set->size() < mini_batch_size) {
#ifdef MCMC_EDGESET_IS_ADJACENCY_LIST
    std::vector<Edge>* sampled_linked_edges = new std::vector<Edge>();
    sample_random_edges(linked_edges, mini_batch_size, sampled_linked_edges);
#elif defined MCMC_RANDOM_COMPATIBILITY_MODE
    Random::Random* rng = rng_->random(SourceAwareRandom::MINIBATCH_SAMPLER);
    auto sampled_linked_edges = rng->sampleList(*linked_edges, mini_batch_size);
#else
    Random::Random* rng = rng_->random(SourceAwareRandom::MINIBATCH_SAMPLER);
    auto sampled_linked_edges = rng->sample(*linked_edges, mini_batch_size);
#endif
    for (auto edge : *sampled_linked_edges) {
      if (mini_batch_set->size() == mini_batch_size) {
        break;
      }
      if (edge.first < edge.second) {
        if (edge.in(held_out_map) || edge.in(test_map) ||
            edge.in(*mini_batch_set)) {
          continue;
        }
        mini_batch_set->insert(edge);
      }
    }
    delete sampled_linked_edges;
  }

  Float weight = (N - 1) * (double)N / 2.0 / mini_batch_set->size();

  // std::cerr << "Minibatch size " << mini_batch_set->size() << std::endl;

  return EdgeSample(mini_batch_set, weight);
}

EdgeSample Network::stratified_random_node_sampling(::size_t num_pieces) const {
  Random::Random* rng = rng_->random(SourceAwareRandom::MINIBATCH_SAMPLER);
  // FIXME: why is this while(true) loop?
  while (true) {
    // randomly select the node ID
    int nodeId = rng->randint(0, N - 1);
    // decide to sample links or non-links
    // flag=0: non-link edges  flag=1: link edges
    int flag = rng->randint(0, 1);
    // std::cerr << "num_pieces " << num_pieces << " flag " << flag <<
    // std::endl;

    MinibatchSet* mini_batch_set = new MinibatchSet();

    if (flag == 0) {
      /* sample non-link edges */
      // this is approximation, since the size of self.train_link_map[nodeId]
      // greatly smaller than N.
      // ::size_t mini_batch_size = (int)((N - train_link_map[nodeId].size()) /
      // num_pieces);
      ::size_t mini_batch_size = (::size_t)(N / num_pieces);
      int p = (int)mini_batch_size;

      while (p > 0) {
// because of the sparsity, when we sample $mini_batch_size*2$ nodes, the list
// likely
// contains at least mini_batch_size valid nodes.
#ifdef MCMC_EFFICIENCY_COMPATIBILITY_MODE
        auto nodeList = rng->sample(np::xrange(0, N), mini_batch_size * 2);
#else
        auto nodeList = rng->sampleRange(N, mini_batch_size * 2);
#endif
        for (std::vector<int>::iterator neighborId = nodeList->begin();
             neighborId != nodeList->end(); neighborId++) {
          // std::cerr << "random neighbor " << *neighborId << std::endl;
          if (p < 0) {
            // std::cerr << __func__ << ": Are you sure p < 0 is a good idea?"
            // << std::endl;
            break;
          }
          if (*neighborId == nodeId) {
            continue;
          }

          // check condition, and insert into mini_batch_set if it is valid.
          Edge edge(std::min(nodeId, *neighborId),
                    std::max(nodeId, *neighborId));
          if (edge.in(*linked_edges) || edge.in(held_out_map) ||
              edge.in(test_map) || edge.in(*mini_batch_set)) {
            continue;
          }

          mini_batch_set->insert(edge);
          p--;
        }

        delete nodeList;
      }

      Float scale = (Float)N * num_pieces;
      scale *= (double)num_total_edges / ((double)N * (N - 1.0) / 2.0 - num_total_edges);
      if (false) {
        std::cerr << "A Create mini batch size " << mini_batch_set->size()
                  << " scale " << scale << std::endl;
      }

      return EdgeSample(mini_batch_set, scale);

    } else {
/* sample linked edges */
// return all linked edges
#ifdef MCMC_EDGESET_IS_ADJACENCY_LIST
      for (auto neighborId : linked_edges->edges_at(nodeId)) {
        Edge e(std::min(nodeId, neighborId), std::max(nodeId, neighborId));
        if (!e.in(test_map) && !e.in(held_out_map)) {
          mini_batch_set->insert(e);
        }
      }
#else
      if (false) {
        std::cerr << "train_link_map[" << nodeId << "] size "
                  << train_link_map[nodeId].size() << std::endl;
      }
      for (VertexSet::const_iterator neighborId =
               train_link_map[nodeId].begin();
           neighborId != train_link_map[nodeId].end(); neighborId++) {
        Edge edge(std::min(nodeId, *neighborId), std::max(nodeId, *neighborId));
        mini_batch_set->insert(edge);
      }
#endif

      if (false) {
        std::cerr << "B Create mini batch size " << mini_batch_set->size()
                  << " scale " << N << std::endl;
      }

<<<<<<< HEAD
      if (mini_batch_set->size() > 0) {
=======
      if (mini_batch_set->size() != 0) {
>>>>>>> 01fd38b2
        return EdgeSample(mini_batch_set, N);
      }
    }

    std::cerr << "Empty minibatch, try again..." << std::endl;
  }
}

void Network::init_train_link_map() {
#ifdef MCMC_EDGESET_IS_ADJACENCY_LIST
  std::cerr << "train_link_map is gone; calculate membership for each edge as "
               "linked_edges - held_out_map - test_map" << std::endl;
#else
  train_link_map = std::vector<VertexSet>(N);
  for (auto edge = linked_edges->begin(); edge != linked_edges->end(); edge++) {
    train_link_map[edge->first].insert(edge->second);
    train_link_map[edge->second].insert(edge->first);
  }
#endif
}

#ifdef MCMC_EDGESET_IS_ADJACENCY_LIST
void Network::adjacency_list_init() {
  cumulative_edges.resize(N);

  if (linked_edges->edges_at_size() != static_cast< ::size_t>(N)) {
    throw MCMCException("AdjList size and/or cumul size corrupt");
  }

#pragma omp parallel for
  for (int32_t i = 0; i < N; ++i) {
    cumulative_edges[i] = linked_edges->edges_at(i).size();
  }
  prefix_sum(&cumulative_edges);
  std::cerr
      << "Found prefix sum for edges in AdjacencyList graph: top bucket edge "
      << cumulative_edges[cumulative_edges.size() - 1] << " max edge "
      << (cumulative_edges[cumulative_edges.size() - 1] +
          linked_edges->edges_at(cumulative_edges.size() - 1).size()) << std::endl;
}

void Network::thread_random_init(int random_seed, int world_rank) {
  std::cerr << "Create per-thread GRAPH_INIT randoms" << std::endl;
  thread_random.resize(omp_get_max_threads());
  for (::size_t i = 0; i < thread_random.size(); ++i) {
    int seed = random_seed + SourceAwareRandom::GRAPH_INIT;
    thread_random[i] = new Random::Random(seed + 1 + i +
                                           world_rank * thread_random.size(),
                                          seed, false);
  }
}

void Network::thread_random_end() {
  for (auto r : thread_random) {
    delete r;
  }
}

void Network::sample_random_edges(const NetworkGraph* linked_edges, ::size_t p,
                                  std::vector<Edge>* edges) const {
  std::unordered_set<Edge, EdgeHash> collector;

  // The graph has a hit for (a,b) as well as (b,a). Therefore it contains
  // duplicates. Trust on unordered_set to filter out the duplicates. We need to
  // iterate until the requested number of edges has been inserted though.
  while (collector.size() < p) {
    std::vector<std::unordered_set<Edge, EdgeHash> > thread_edges(omp_get_max_threads());

#pragma omp parallel for
    for (::size_t i = 0; i < p - collector.size(); ++i) {
      // Draw from 2 |Edges| since each edge is represented twice
      ::size_t edge_index =
          thread_random[omp_get_thread_num()]->randint(0,
                                                       2LL * num_total_edges - 1);
      // locate the vertex where this edge lives
      // Actually search for find_ge, so do edge_index + 1
      int v1 = np::find_le(cumulative_edges, edge_index + 1);
      if (v1 == -1) {
        throw MCMCException(
            "Cannot find edge " + to_string(edge_index) + " max is " +
            to_string(cumulative_edges[cumulative_edges.size() - 1]));
      }
      if (v1 != 0) {
        edge_index -= cumulative_edges[v1 - 1];
      }
      int v2 = -1;
      // draw edge_index'th neighbor within this edge list
      if ((::size_t)v1 >= linked_edges->edges_at_size()) {
        std::cerr << "OOOOOOOPPPPPPPPPPPPPSSSSSSSS outside vector" << std::endl;
      }
      if (linked_edges->edges_at(v1).size() <= 0) {
        std::cerr << "OOOOPPPPPPPPPPSSSSSSSSSSSS empty elt" << std::endl;
      }
      for (auto n : linked_edges->edges_at(v1)) {
        if (edge_index == 0) {
          v2 = n;
          break;
        }
        edge_index--;
      }
      assert(v2 >= 0);
      Edge e(std::min(v1, v2), std::max(v1, v2));
      thread_edges[omp_get_thread_num()].insert(e);
    }

    for (auto e : thread_edges) {
      collector.insert(e.begin(), e.end());
    }
  }

  edges->assign(collector.begin(), collector.end());
}

#endif  // def MCMC_EDGESET_IS_ADJACENCY_LIST

void Network::init_held_out_set() {
  ::size_t p = held_out_size_ / 2;

  // Sample p linked-edges from the network.
  if (get_num_linked_edges() < p) {
    throw MCMCException(
        "There are not enough linked edges that can sample from. "
        "please use smaller held out ratio.");
  }

  ::size_t count = 0;
  print_mem_usage(std::cerr);
#ifndef MCMC_EDGESET_IS_ADJACENCY_LIST
  auto* rng = rng_->random(SourceAwareRandom::GRAPH_INIT);
#endif
  while (count < p) {
#ifdef MCMC_EDGESET_IS_ADJACENCY_LIST
    std::vector<Edge>* sampled_linked_edges = new std::vector<Edge>();
    sample_random_edges(linked_edges, p, sampled_linked_edges);
#elif defined MCMC_RANDOM_COMPATIBILITY_MODE
    auto sampled_linked_edges = rng->sampleList(*linked_edges, p);
#else
    auto sampled_linked_edges = rng->sample(*linked_edges, p);
#endif
    for (auto edge : *sampled_linked_edges) {
      // EdgeMap is an undirected graph, unfit for partitioning
      assert(edge.first < edge.second);
      held_out_map[edge] = true;
#ifndef MCMC_EDGESET_IS_ADJACENCY_LIST
      train_link_map[edge.first].erase(edge.second);
      train_link_map[edge.second].erase(edge.first);
#endif
      if (progress != 0 && count % progress == 0) {
        std::cerr << "Edges/in in held-out set " << count << std::endl;
        print_mem_usage(std::cerr);
      }
      count++;
    }

    if (false) {
      std::cout << "sampled_linked_edges:" << std::endl;
      dump(std::cout, *sampled_linked_edges);
    }

    delete sampled_linked_edges;
  }

  // sample p non-linked edges from the network
  while (count < 2 * p) {
    Edge edge = sample_non_link_edge_for_held_out();
    // EdgeMap is an undirected graph, unfit for partitioning
    assert(edge.first < edge.second);
    held_out_map[edge] = false;
    if (progress != 0 && count % progress == 0) {
      std::cerr << "Edges/out in held-out set " << count << std::endl;
      print_mem_usage(std::cerr);
    }
    count++;
  }

  if (progress != 0) {
    std::cerr << "Edges in held-out set " << held_out_map.size() << std::endl;
    print_mem_usage(std::cerr);
  }

  if (false) {
    std::cout << "held_out_set:" << std::endl;
    dump(std::cout, held_out_map);
  }
}

void Network::init_test_set() {
  int p = (int)(held_out_size_ / 2);
  // sample p linked edges from the network
  ::size_t count = 0;
#ifndef MCMC_EDGESET_IS_ADJACENCY_LIST
  auto* rng = rng_->random(SourceAwareRandom::GRAPH_INIT);
#endif
  while (p > 0) {
// Because we already used some of the linked edges for held_out sets,
// here we sample twice as much as links, and select among them, which
// is likely to contain valid p linked edges.
#ifdef MCMC_EDGESET_IS_ADJACENCY_LIST
    std::vector<Edge>* sampled_linked_edges = new std::vector<Edge>();
    sample_random_edges(linked_edges, 2 * p, sampled_linked_edges);
#elif defined MCMC_RANDOM_COMPATIBILITY_MODE
    auto sampled_linked_edges = rng->sampleList(*linked_edges, 2 * p);
#else
    auto sampled_linked_edges = rng->sample(*linked_edges, 2 * p);
#endif
    for (auto edge : *sampled_linked_edges) {
      if (p < 0) {
        // std::cerr << __func__ << ": Are you sure p < 0 is a good idea?" <<
        // std::endl;
        break;
      }

      // check whether it is already used in hold_out set
      if (edge.in(held_out_map) || edge.in(test_map)) {
        continue;
      }

      test_map[edge] = true;
#ifndef MCMC_EDGESET_IS_ADJACENCY_LIST
      train_link_map[edge.first].erase(edge.second);
      train_link_map[edge.second].erase(edge.first);
#endif
      p--;
      if (progress != 0 && count % progress == 0) {
        std::cerr << "Edges/in in test set " << count << std::endl;
        print_mem_usage(std::cerr);
      }
      count++;
    }

    delete sampled_linked_edges;
  }

  // sample p non-linked edges from the network
  p = held_out_size_ / 2;
  while (p > 0) {
    Edge edge = sample_non_link_edge_for_test();
    assert(!edge.in(test_map));
    assert(!edge.in(held_out_map));
    test_map[edge] = false;
    --p;
    if (progress != 0 && count % progress == 0) {
      std::cerr << "Edges/out in test set " << count << std::endl;
      print_mem_usage(std::cerr);
    }
    ++count;
  }

  if (progress != 0) {
    std::cerr << "Edges in test set " << count << std::endl;
    print_mem_usage(std::cerr);
  }
}

void Network::calc_max_fan_out() {
#ifdef MCMC_EDGESET_IS_ADJACENCY_LIST
  // The AdjacencyList is a directed link representation; an edge
  // <me, other> in adj_list[me] is matched by an edge <other, me> in
  // adj_list[other]
  // Need to count edges only for
  //    train_link_map = linked_edges - held_out_map - test_map.
  std::vector<int> fan_out(N, 0);
  std::cerr << "FIXME: can't I parallelize by not doing the order check?"
            << std::endl;
  // abort();

  for (::size_t i = 0; i < linked_edges->edges_at_size(); ++i) {
    for (auto n : linked_edges->edges_at(i)) {
      if (n >= static_cast<int>(i)) {  // don't count (a,b) as well as (b,a)
        Edge e(i, n);
        if (!e.in(held_out_map) && !e.in(test_map)) {
          fan_out[i]++;
          fan_out[n]++;
        }
      }
    }
  }

  fan_out_cumul_distro.resize(fan_out.size());
#pragma omp parallel for schedule(static, 1)
  for (::size_t i = 0; i < fan_out.size(); ++i) {
    fan_out_cumul_distro[i] = fan_out[i];
  }

#else  // ifdef MCMC_EDGESET_IS_ADJACENCY_LIST
  std::unordered_map<int, ::size_t> fan_out;

  ::size_t i = 0;
  for (auto e : train_link_map) {
    fan_out[i] = e.size();
    i++;
  }

  std::transform(
      fan_out.begin(), fan_out.end(), std::back_inserter(fan_out_cumul_distro),
      boost::bind(&std::unordered_map<int, ::size_t>::value_type::second, _1));
#endif

  std::sort(fan_out_cumul_distro.begin(), fan_out_cumul_distro.end(),
            descending< ::size_t>);
  std::partial_sum(fan_out_cumul_distro.begin(), fan_out_cumul_distro.end(),
                   fan_out_cumul_distro.begin());

  std::cerr << "max_fan_out " << get_max_fan_out() << std::endl;
}

::size_t Network::get_max_fan_out() const { return get_max_fan_out(1); }

::size_t Network::get_max_fan_out(::size_t batch_size) const {
  if (batch_size == 0) {
    return 0;
  }

  return fan_out_cumul_distro[batch_size - 1];
}

::size_t Network::get_fan_out(Vertex i) {
#ifdef MCMC_EDGESET_IS_ADJACENCY_LIST
  return linked_edges->edges_at(i).size();
#else
  throw MCMCException(std::string(__func__) +
                      "() not implemented for this graph representation");
#endif
}

::size_t Network::marshall_edges_from(Vertex node, Vertex* marshall_area) {
#ifdef MCMC_EDGESET_IS_ADJACENCY_LIST
  ::size_t i = 0;
  for (auto n : linked_edges->edges_at(node)) {
    marshall_area[i] = n;
    i++;
  }

  return i;
#else
  throw MCMCException(std::string(__func__) +
                      "() not implemented for this graph representation");
#endif
}

Edge Network::sample_non_link_edge_for_held_out() {
  while (true) {
    auto* rng = rng_->random(SourceAwareRandom::GRAPH_INIT);
    int firstIdx = rng->randint(0, N - 1);
    int secondIdx = rng->randint(0, N - 1);

    if (firstIdx == secondIdx) {
      continue;
    }

    // ensure the first index is smaller than the second one.
    Edge edge(std::min(firstIdx, secondIdx), std::max(firstIdx, secondIdx));

    // check conditions.
    if (edge.in(*linked_edges) || edge.in(held_out_map)) {
      continue;
    }

    return edge;
  }
}

Edge Network::sample_non_link_edge_for_test() {
  while (true) {
    auto* rng = rng_->random(SourceAwareRandom::GRAPH_INIT);
    int firstIdx = rng->randint(0, N - 1);
    int secondIdx = rng->randint(0, N - 1);

    if (firstIdx == secondIdx) {
      continue;
    }

    // ensure the first index is smaller than the second one.
    Edge edge(std::min(firstIdx, secondIdx), std::max(firstIdx, secondIdx));

    // check conditions.
    if (edge.in(*linked_edges) || edge.in(held_out_map) || edge.in(test_map)) {
      continue;
    }

    return edge;
  }
}

}  //  namespace mcmc<|MERGE_RESOLUTION|>--- conflicted
+++ resolved
@@ -386,11 +386,7 @@
                   << " scale " << N << std::endl;
       }
 
-<<<<<<< HEAD
-      if (mini_batch_set->size() > 0) {
-=======
       if (mini_batch_set->size() != 0) {
->>>>>>> 01fd38b2
         return EdgeSample(mini_batch_set, N);
       }
     }
