#include <mcmc/learning/mcmc_sampler_stochastic_distr.h>

#include <cinttypes>
#include <cmath>

#include <utility>
#include <numeric>
#include <algorithm>	// min, max
#include <chrono>

#include "mcmc/exception.h"
#include "mcmc/config.h"

#ifdef MCMC_SINGLE_PRECISION
#  define FLOATTYPE_MPI MPI_FLOAT
#else
#  define FLOATTYPE_MPI MPI_DOUBLE
#endif

#ifdef MCMC_ENABLE_DISTRIBUTED
#  include <mpi.h>
#else
#  include "mock_mpi.h"
#endif

#include "dkvstore/DKVStoreFile.h"
#ifdef MCMC_ENABLE_RDMA
#include "dkvstore/DKVStoreRDMA.h"
#endif

#include "mcmc/np.h"


namespace mcmc {
namespace learning {

#define PRINT_MEM_USAGE() \
do { \
  std::cerr << __func__ << "():" << __LINE__ << " "; \
  print_mem_usage(std::cerr); \
} while (0)

using ::mcmc::timer::Timer;


// **************************************************************************
//
// class LocalNetwork
//
// **************************************************************************

void LocalNetwork::unmarshall_local_graph(::size_t index, const Vertex* linked,
                                          ::size_t size) {
  if (linked_edges_.size() <= index) {
    linked_edges_.resize(index + 1);
  }
  linked_edges_[index] = EndpointSet();
  for (::size_t i = 0; i < size; ++i) {
    linked_edges_[index].insert(linked[i]);
  }
}

void LocalNetwork::reset() {
  linked_edges_.clear();
}

bool LocalNetwork::find(const Edge& edge) const {
  const auto &adj = linked_edges_[edge.first];

  return adj.find(edge.second) != adj.end();
}

const LocalNetwork::EndpointSet& LocalNetwork::linked_edges(::size_t i) const {
  return linked_edges_[i];
}


// **************************************************************************
//
// class PerpData
//
// **************************************************************************

void PerpData::Init(::size_t max_perplexity_chunk) {
  // Convert the vertices into their rank, that is all we need

  // Find the ranks
  nodes_.resize(data_.size() * 2);
  Vertex ix = 0;
  for (auto edge : data_) {
    const Edge &e = edge.edge;
    nodes_[ix] = e.first;
    ++ix;
    nodes_[ix] = e.second;
    ++ix;
  }

  pi_.resize(2 * max_perplexity_chunk);

  accu_.resize(omp_get_max_threads());
}


// **************************************************************************
//
// class ChunkPipeline
//
// **************************************************************************

void ChunkPipeline::EnqueueChunk(PiChunk* chunk) {
  boost::unique_lock<boost::mutex> lock(lock_);
  assert(buffer_[client_enq_].state_ == PIPELINE_STATE::FREE);

  // std::cerr << "Client: enqueue buffer[" << client_enq_ << "] for filling" << std::endl;
  buffer_[client_enq_].chunk_ = chunk;
  buffer_[client_enq_].state_ = PIPELINE_STATE::FILL_REQUESTED;
  buffer_[client_enq_].fill_requested_.notify_one();
  client_enq_ = (client_enq_ + 1) % num_buffers();
}


PiChunk* ChunkPipeline::AwaitChunkFilled() {
  boost::unique_lock<boost::mutex> lock(lock_);
  // std::cerr << "Client: await buffer[" << client_deq_ << "] as full" << std::endl;
  while (buffer_[client_deq_].state_ != PIPELINE_STATE::FILLED) {
    buffer_[client_deq_].fill_completed_.wait(lock);
  }
  // std::cerr << "Client: got buffer[" << client_deq_ << "], now compute" << std::endl;
  PiChunk* pi_chunk = buffer_[client_deq_].chunk_;
  client_clear_ = client_deq_;
  client_deq_ = (client_deq_ + 1) % num_buffers();
  return pi_chunk;
}


PiChunk* ChunkPipeline::DequeueChunk() {
  boost::unique_lock<boost::mutex> lock(lock_);
  while (buffer_[server_deq_].state_ != PIPELINE_STATE::FILL_REQUESTED) {
    if (buffer_[server_deq_].state_ == PIPELINE_STATE::STOP) {
      return NULL;
    }
    buffer_[server_deq_].fill_requested_.wait(lock);
  }
  // std::cerr << "Server: dequeue buffer[" << server_deq_ << "] for filling" << std::endl;

  PiChunk* chunk = buffer_[server_deq_].chunk_;
  chunk->buffer_index_ = server_deq_ % num_buffers();
  buffer_[server_deq_].state_ = PIPELINE_STATE::FILLING;
  server_deq_ = (server_deq_ + 1) % num_buffers();

  return chunk;
}


void ChunkPipeline::NotifyChunkFilled() {
  boost::unique_lock<boost::mutex> lock(lock_);
  // std::cerr << "Server: notify buffer[" << server_complete_ << "] as full" << std::endl;
  assert(buffer_[server_complete_].state_ == PIPELINE_STATE::FILLING);

  buffer_[server_complete_].state_ = PIPELINE_STATE::FILLED;
  buffer_[server_complete_].fill_completed_.notify_one();
  server_complete_ = (server_complete_ + 1) % num_buffers();
}


void ChunkPipeline::ReleaseChunk() {
  boost::unique_lock<boost::mutex> lock(lock_);
  // std::cerr << "Client: purge buffer[" << client_clear_ << "] as full" << std::endl;
  buffer_[client_clear_].state_ = PIPELINE_STATE::FREE;
  d_kv_store_.PurgeKVRecords(client_clear_);
  client_clear_ = (client_clear_ + 1) % num_buffers();
}


void ChunkPipeline::Stop() {
  boost::unique_lock<boost::mutex> lock(lock_);
  for (auto& b : buffer_) {
    b.state_ = PIPELINE_STATE::STOP;
    b.fill_requested_.notify_one();
  }
}


::size_t ChunkPipeline::num_buffers() const {
  return buffer_.size();
}


void ChunkPipeline::operator() () {
  std::cerr << "DKV Pipeline server runs" << std::endl;
  PiChunk* chunk;
  t_load_pi_minibatch_     = Timer("      load minibatch pi");
  t_load_pi_neighbor_      = Timer("      load neighbor pi");

  while (true) {
    chunk = DequeueChunk();
    if (chunk == NULL) {
      break;
    }

    // ************ load minibatch node pi from D-KV store **************
    t_load_pi_minibatch_.start();
    d_kv_store_.ReadKVRecords(chunk->buffer_index_, chunk->pi_node_,
                              chunk->chunk_nodes_);
    t_load_pi_minibatch_.stop();

    // ************ load neighbor pi from D-KV store **********
    t_load_pi_neighbor_.start();
    d_kv_store_.ReadKVRecords(chunk->buffer_index_, chunk->pi_neighbor_,
                              chunk->flat_neighbors_);
    t_load_pi_neighbor_.stop();

    NotifyChunkFilled();
  }
}


std::ostream& ChunkPipeline::report(std::ostream& s) const {
  s << t_load_pi_minibatch_ << std::endl;
  s << t_load_pi_neighbor_ << std::endl;
  return s;
}


::size_t ChunkPipeline::GrabFreeBufferIndex() const {
  for (::size_t i = 0; i < buffer_.size(); ++i) {
    if (buffer_[i].state_ == PIPELINE_STATE::FREE) {
      return i;
    }
  }
  throw MCMCException("No free buffers in pi cache");
}


// **************************************************************************
//
// class PiChunk
//
// **************************************************************************

void PiChunk::swap(PiChunk& x) {
  std::swap(buffer_index_, x.buffer_index_);
  std::swap(start_, x.start_);
  chunk_nodes_.swap(x.chunk_nodes_);
  pi_node_.swap(x.pi_node_);
  flat_neighbors_.swap(x.flat_neighbors_);
  pi_neighbor_.swap(x.pi_neighbor_);
}


// **************************************************************************
//
// class MinibatchPipeline
//
// **************************************************************************

MinibatchPipeline::MinibatchPipeline(MCMCSamplerStochasticDistributed& sampler,
                                     ::size_t max_minibatch_chunk,
                                     ChunkPipeline& chunk_pipeline)
    : sampler_(sampler), chunk_pipeline_(chunk_pipeline),
      max_minibatch_chunk_(max_minibatch_chunk),
      prev_(2), current_(0), next_(1) {
  minibatch_slice_.resize(3);    // prev, current, next
}


void MinibatchPipeline::StageNextChunk() {
  MinibatchSlice* mb_slice = &minibatch_slice_[current_];
  if (mb_slice->processed_ >= mb_slice->pi_chunks_.size()) {
    StageNextMinibatch();
  } else {
    chunk_pipeline_.EnqueueChunk(&mb_slice->pi_chunks_[mb_slice->processed_]);
    ++mb_slice->processed_;
  }
}


void MinibatchPipeline::AdvanceMinibatch() {
  prev_ = current_;
  current_ = next_;
  next_ = (next_ + 1) % minibatch_slice_.size();
}


void MinibatchPipeline::StageNextMinibatch() {
  // Receives minibatch slice from master;
  //    samples neighbors for the minibatch slice
  //    builds the chunks so the first chunk has no overlap w/ prev_chunk
  // Receives the full minibatch nodes from master.
  MinibatchSlice* mb_slice = &minibatch_slice_[next_];
  sampler_.deploy_mini_batch(mb_slice);
  sampler_.SampleNeighbors(mb_slice);
  chunk_pipeline_.EnqueueChunk(&mb_slice->pi_chunks_[0]);
  mb_slice->processed_ = 1;
}


bool MinibatchPipeline::PreviousMinibatchOverlap(Vertex one) const {
  const VertexSet& other = minibatch_slice_[prev_].full_minibatch_nodes_;
  return (other.find(one) != other.end());
}


bool MinibatchPipeline::PreviousMinibatchOverlap(
    const std::vector<Vertex>& one) const {
  std::vector<int> overlap(omp_get_max_threads());
#pragma omp parallel for
  for (::size_t i = 0; i < overlap.size(); ++i) {
    overlap[i] = 0;
  }

  const VertexSet& other = minibatch_slice_[prev_].full_minibatch_nodes_;

#pragma omp parallel for // num_threads (12)
  for (::size_t i = 0; i < one.size(); ++i) {
    if (other.find(one[i]) != other.end()) {
      // overlap in the minibatch itself
      overlap[omp_get_thread_num()] = 1;
      // break;
    }
  }

  bool result = 0;
  ::size_t i;
#pragma omp parallel for \
    default(shared) private(i) \
    reduction(+:result)
  for (i = 0; i < overlap.size(); ++i) {
    result = result + overlap[i];
  }

  return result > 0;
}


// **************************************************************************
//
// class MCMCSamplerStochasticDistributed
//
// **************************************************************************
MCMCSamplerStochasticDistributed::MCMCSamplerStochasticDistributed(
    const Options &args) : MCMCSamplerStochastic(args), mpi_master_(0) {
  t_populate_pi_           = Timer("  populate pi");
  t_outer_                 = Timer("  iteration");
  t_deploy_minibatch_      = Timer("    deploy minibatch");
  t_mini_batch_            = Timer("      sample_mini_batch");
  t_scatter_subgraph_      = Timer("      scatter subgraph");
  t_scatter_subgraph_marshall_edge_count_ = Timer("        marshall edge count");
  t_scatter_subgraph_scatterv_edge_count_ = Timer("        scatterv edges");
  t_scatter_subgraph_marshall_edges_      = Timer("        marshall edges");
  t_scatter_subgraph_scatterv_edges_      = Timer("        scatterv edges");
  t_scatter_subgraph_unmarshall_          = Timer("        unmarshall edges");
  t_nodes_in_mini_batch_   = Timer("      nodes_in_mini_batch");
  t_broadcast_theta_beta_  = Timer("    broadcast theta/beta");
  t_sample_neighbor_nodes_ = Timer("      sample_neighbor_nodes");
  t_resample_neighbor_nodes_ = Timer("      resample_neighbor_nodes");
  t_update_phi_pi_         = Timer("    update_phi_pi");
  t_update_phi_            = Timer("      update_phi");
  t_barrier_phi_           = Timer("      barrier after update phi");
  t_update_pi_             = Timer("      update_pi");
  t_store_pi_minibatch_    = Timer("      store minibatch pi");
  t_barrier_pi_            = Timer("      barrier after update pi");
  t_update_beta_           = Timer("    update_beta_theta");
  t_beta_zero_             = Timer("      zero beta grads");
  t_beta_rank_             = Timer("      rank minibatch nodes");
  t_beta_calc_grads_       = Timer("      beta calc grads");
  t_beta_sum_grads_        = Timer("      beta sum grads");
  t_beta_reduce_grads_     = Timer("      beta reduce(+) grads");
  t_beta_update_theta_     = Timer("      update theta");
  t_load_pi_beta_          = Timer("      load pi update_beta");
  t_perplexity_            = Timer("  perplexity");
  t_load_pi_perp_          = Timer("      load perplexity pi");
  t_cal_edge_likelihood_   = Timer("      calc edge likelihood");
  t_purge_pi_perp_         = Timer("      purge perplexity pi");
  t_reduce_perp_           = Timer("      reduce/plus perplexity");
  Timer::setTabular(true);
}


MCMCSamplerStochasticDistributed::~MCMCSamplerStochasticDistributed() {
  for (auto &p : pi_update_) {
    delete[] p;
  }

  (void)MPI_Finalize();
}

void MCMCSamplerStochasticDistributed::InitSlaveState(const NetworkInfo &info,
                                                      ::size_t world_rank) {
  Learner::InitRandom(world_rank);
  network = Network(info);
  Learner::Init(false);
}


void MCMCSamplerStochasticDistributed::BroadcastNetworkInfo() {
  NetworkInfo info;
  int r;

  if (mpi_rank_ == mpi_master_) {
    network.FillInfo(&info);
  }

  r = MPI_Bcast(&info, sizeof info, MPI_BYTE, mpi_master_, MPI_COMM_WORLD);
  mpi_error_test(r, "MPI_Bcast of Network stub info fails");

  if (mpi_rank_ != mpi_master_) {
    InitSlaveState(info, mpi_rank_);
  }
}


void MCMCSamplerStochasticDistributed::BroadcastHeldOut() {
  int r;
  int32_t my_held_out_size;

  if (mpi_rank_ == mpi_master_) {
    std::vector<int32_t> count(mpi_size_);	// FIXME: lift to class
    std::vector<int32_t> displ(mpi_size_);	// FIXME: lift to class

    if (args_.REPLICATED_NETWORK) {
      // Ensure perplexity is centrally calculated at the master's
      for (int i = 0; i < mpi_size_; ++i) {
        if (i == mpi_master_) {
          count[i] = network.get_held_out_set().size();
        } else {
          count[i] = 0;
        }
      }
    } else {
      int32_t held_out_marshall_size = network.get_held_out_set().size() /
                                         mpi_size_;
      ::size_t surplus = network.get_held_out_set().size() % mpi_size_;
      for (::size_t i = 0; i < surplus; ++i) {
        count[i] = held_out_marshall_size + 1;
      }
      for (::size_t i = surplus; i < static_cast< ::size_t>(mpi_size_); ++i) {
        count[i] = held_out_marshall_size;
      }
    }

    // Scatter the size of each held-out set subset
    r = MPI_Scatter(count.data(), 1, MPI_INT,
                    &my_held_out_size, 1, MPI_INT,
                    mpi_master_, MPI_COMM_WORLD);
    mpi_error_test(r, "MPI_Scatter of held_out_set size fails");

    // Marshall the subsets
    std::vector<EdgeMapItem> buffer(network.get_held_out_set().size());
    struct EdgeMapItem* p = buffer.data();

    for (auto e : network.get_held_out_set()) {
      p->edge = e.first;
      p->is_edge = e.second;
      ++p;
    }

    std::vector<int32_t> bytes(mpi_size_);
    for (::size_t i = 0; i < count.size(); ++i) {
      bytes[i] = count[i] * sizeof(EdgeMapItem);
    }
    displ[0] = 0;
    for (int i = 1; i < mpi_size_; ++i) {
      displ[i] = displ[i - 1] + bytes[i];
    }
    // Scatter the marshalled subgraphs
    perp_.data_.resize(my_held_out_size);
    r = MPI_Scatterv(buffer.data(), bytes.data(), displ.data(), MPI_BYTE,
                     perp_.data_.data(),
                     perp_.data_.size() * sizeof(EdgeMapItem), MPI_BYTE,
                     mpi_master_, MPI_COMM_WORLD);
    mpi_error_test(r, "MPI_Scatterv of held-out set data fails");

  } else {
    // Scatter the fanout of each minibatch node
    r = MPI_Scatter(NULL, 1, MPI_INT,
                    &my_held_out_size, 1, MPI_INT,
                    mpi_master_,
                    MPI_COMM_WORLD);
    mpi_error_test(r, "MPI_Scatter of held_out_set size fails");

    // Scatter the marshalled subgraphs
    perp_.data_.resize(my_held_out_size);
    r = MPI_Scatterv(NULL, NULL, NULL, MPI_BYTE,
                     perp_.data_.data(),
                     perp_.data_.size() * sizeof(EdgeMapItem), MPI_BYTE,
                     mpi_master_, MPI_COMM_WORLD);
  }
}


void MCMCSamplerStochasticDistributed::MasterAwareLoadNetwork() {
  if (args_.REPLICATED_NETWORK) {
    LoadNetwork(mpi_rank_, false);
  } else {
    if (mpi_rank_ == mpi_master_) {
      LoadNetwork(mpi_rank_, false);
    }
    BroadcastNetworkInfo();
    // No need to broadcast the Network aux stuff, fan_out_cumul_distro and
    // cumulative_edges: it is used at the master only
  }
  BroadcastHeldOut();
}


void MCMCSamplerStochasticDistributed::init() {
  int r;

  // In an OpenMP program: no need for thread support
  r = MPI_Init(NULL, NULL);
  mpi_error_test(r, "MPI_Init() fails");

  r = MPI_Comm_set_errhandler(MPI_COMM_WORLD, MPI_ERRORS_RETURN);
  mpi_error_test(r, "MPI_Comm_set_errhandler fails");

  r = MPI_Comm_size(MPI_COMM_WORLD, &mpi_size_);
  mpi_error_test(r, "MPI_Comm_size() fails");
  r = MPI_Comm_rank(MPI_COMM_WORLD, &mpi_rank_);
  mpi_error_test(r, "MPI_Comm_rank() fails");

  std::cerr << "MPI_Init() done, rank " << mpi_rank_ <<
    " size " << mpi_size_ << std::endl;

  if (args_.forced_master_is_worker) {
    master_is_worker_ = true;
  } else {
    master_is_worker_ = (mpi_size_ == 1);
  }

  MasterAwareLoadNetwork();

  // control parameters for learning
  //num_node_sample = static_cast< ::size_t>(std::sqrt(network.get_num_nodes()));
  if (args_.num_node_sample == 0) {
    // TODO: automative update..... 
    num_node_sample = N/50;
  } else {
    num_node_sample = args_.num_node_sample;
  }
  if (args_.mini_batch_size == 0) {
    // old default for STRATIFIED_RANDOM_NODE_SAMPLING
    mini_batch_size = N / 10;
  }

  sampler_stochastic_info(std::cerr);

  if (args_.max_pi_cache_entries_ == 0) {
    std::ifstream meminfo("/proc/meminfo");
    int64_t mem_total = -1;
    while (meminfo.good()) {
      char buffer[256];
      char* colon;

      meminfo.getline(buffer, sizeof buffer);
      if (strncmp("MemTotal", buffer, 8) == 0 &&
           (colon = strchr(buffer, ':')) != 0) {
        if (sscanf(colon + 2, "%ld", &mem_total) != 1) {
          throw NumberFormatException("MemTotal must be a longlong");
        }
        break;
      }
    }
    if (mem_total == -1) {
      throw InvalidArgumentException(
              "/proc/meminfo has no line for MemTotal");
    }
    // /proc/meminfo reports KB
    ::size_t pi_total = (1024 * mem_total) / ((K + 1) * sizeof(Float));
    args_.max_pi_cache_entries_ = pi_total / 16;
  }

  // Calculate DKV store buffer requirements
  max_minibatch_nodes_ = network.max_minibatch_nodes_for_strategy(
                            mini_batch_size, strategy);
  ::size_t workers;
  if (master_is_worker_) {
    workers = mpi_size_;
  } else {
    workers = mpi_size_ - 1;
  }

  ::size_t num_buffers_ = args_.num_buffers_;
  // pi cache hosts chunked subset of minibatch nodes + their neighbors
  max_minibatch_chunk_ = args_.max_pi_cache_entries_ / num_buffers_ / (1 + real_num_node_sample());
  ::size_t max_my_minibatch_nodes = std::min(max_minibatch_chunk_,
                                             (max_minibatch_nodes_ +
                                                workers - 1) /
                                             workers);
  ::size_t max_minibatch_neighbors = max_my_minibatch_nodes *
                                      real_num_node_sample();

  // for perplexity, cache pi for both vertexes of each edge
  max_perplexity_chunk_ = args_.max_pi_cache_entries_ / 2;
  ::size_t num_perp_nodes = 2 * (network.get_held_out_size() +
                                 mpi_size_ - 1) / mpi_size_;
  ::size_t max_my_perp_nodes = std::min(2 * max_perplexity_chunk_,
                                        num_perp_nodes);

  // must cache pi[minibatch slice] for update_beta
  ::size_t max_beta_nodes = (max_minibatch_nodes_ + mpi_size_ - 1) / mpi_size_;
  max_minibatch_neighbors = std::max(max_minibatch_neighbors, max_beta_nodes);
  if (max_minibatch_neighbors > args_.max_pi_cache_entries_) {
    throw MCMCException("pi cache cannot contain pi[minibatch] for beta, "
                        "refactor so update_beta is chunked");
  }

  ::size_t max_pi_cache = std::max(max_my_minibatch_nodes +
                                     max_minibatch_neighbors,
                                   max_my_perp_nodes);

  std::cerr << "minibatch size param " << mini_batch_size <<
    " max " << max_minibatch_nodes_ <<
    " chunk " << max_minibatch_chunk_ <<
    " #neighbors(total) " << max_minibatch_neighbors << std::endl;
  std::cerr << "perplexity nodes total " <<
    (network.get_held_out_size() * 2) <<
    " local " << num_perp_nodes <<
    " mine " << max_my_perp_nodes <<
    " chunk " << max_perplexity_chunk_ << std::endl;
  std::cerr << "phi pipeline depth " << num_buffers_ << std::endl;

<<<<<<< HEAD
  std::cerr << "Use D-KV store type " << args_.dkv_type << std::endl;
  switch (args_.dkv_type) {
  case DKV::TYPE::FILE:
    d_kv_store_ = std::unique_ptr<DKV::DKVFile::DKVStoreFile>(
                    new DKV::DKVFile::DKVStoreFile(args_.getRemains()));
    break;
#ifdef MCMC_ENABLE_RDMA
  case DKV::TYPE::RDMA:
    d_kv_store_ = std::unique_ptr<DKV::DKVRDMA::DKVStoreRDMA>(
                    new DKV::DKVRDMA::DKVStoreRDMA(args_.getRemains()));
    break;
#endif
  }

  d_kv_store_->Init(K + 1, N, num_buffers_, max_pi_cache,
                    max_my_minibatch_nodes);
=======
  max_dkv_write_entries_ = max_my_minibatch_nodes;
  d_kv_store_->Init(K + 1, N, max_pi_cache, max_dkv_write_entries_);
>>>>>>> 78d1524e

  master_hosts_pi_ = d_kv_store_->include_master();

  std::cerr << "Master is " << (master_is_worker_ ? "" : "not ") <<
    "a worker, does " << (master_hosts_pi_ ? "" : "not ") <<
    "host pi values" << std::endl;

  // Need to know max_perplexity_chunk_ to Init perp_
  perp_.Init(max_perplexity_chunk_);

  init_theta();

  t_populate_pi_.start();
  init_pi();
  t_populate_pi_.stop();

  pi_update_.resize(max_minibatch_nodes_);
  for (auto &p : pi_update_) {
    p = new Float[K + 1];
  }
  grads_beta_.resize(omp_get_max_threads());
  for (auto &g : grads_beta_) {
    // gradients K*2 dimension
    g = std::vector<std::vector<Float> >(2, std::vector<Float>(K));
  }

  chunk_pipeline_ = std::unique_ptr<ChunkPipeline>(
                      new ChunkPipeline(num_buffers_, *d_kv_store_));
  dkv_server_thread_ = boost::thread(boost::ref(*chunk_pipeline_.get()));
  minibatch_pipeline_ = std::unique_ptr<MinibatchPipeline>(
                          new MinibatchPipeline(*this, max_minibatch_chunk_,
                                                *chunk_pipeline_));
}


void MCMCSamplerStochasticDistributed::run() {
  /** run mini-batch based MCMC sampler, based on the sungjin's note */

  PRINT_MEM_USAGE();

  using namespace std::chrono;

  std::vector<std::vector<Float> > phi_node(max_minibatch_nodes_,
                                            std::vector<Float>(K + 1));

  int r;

  r = MPI_Barrier(MPI_COMM_WORLD);
  mpi_error_test(r, "MPI_Barrier(initial) fails");

  t_start_ = std::chrono::system_clock::now();

  minibatch_pipeline_->StageNextMinibatch();

  while (step_count < max_iteration && ! is_converged()) {

    t_outer_.start();
    // auto l1 = std::chrono::system_clock::now();
    //if (step_count > 200000){
    //interval = 2;
    //}

    minibatch_pipeline_->AdvanceMinibatch();

    broadcast_theta_beta();

    // requires beta at the workers
    check_perplexity(false);

    t_update_phi_pi_.start();
    update_phi(&phi_node);

    // barrier: peers must not read pi already updated in the current iteration
    t_barrier_phi_.start();
    r = MPI_Barrier(MPI_COMM_WORLD);
    mpi_error_test(r, "MPI_Barrier(post pi) fails");
    t_barrier_phi_.stop();

    const MinibatchSlice& mb_slice = minibatch_pipeline_->CurrentChunk();
    update_pi(mb_slice, phi_node);

    // barrier: ensure we read pi/phi_sum from current iteration
    t_barrier_pi_.start();
    r = MPI_Barrier(MPI_COMM_WORLD);
    mpi_error_test(r, "MPI_Barrier(post pi) fails");
    t_barrier_pi_.stop();
    t_update_phi_pi_.stop();

    t_update_beta_.start();
    update_beta(*mb_slice.edge_sample_.first, mb_slice.edge_sample_.second);
    t_update_beta_.stop();

    if (mpi_rank_ == mpi_master_) {
      delete mb_slice.edge_sample_.first;
    }

    ++step_count;
    t_outer_.stop();
    // auto l2 = std::chrono::system_clock::now();
  }

  r = MPI_Barrier(MPI_COMM_WORLD);
  mpi_error_test(r, "MPI_Barrier(post pi) fails");

  check_perplexity(true);

  chunk_pipeline_->Stop();
  dkv_server_thread_.join();

  r = MPI_Barrier(MPI_COMM_WORLD);
  mpi_error_test(r, "MPI_Barrier(post pi) fails");

  Timer::printHeader(std::cout);
  std::cout << t_populate_pi_ << std::endl;
  std::cout << t_outer_ << std::endl;
  std::cout << t_deploy_minibatch_ << std::endl;
  std::cout << t_mini_batch_ << std::endl;
  std::cout << t_scatter_subgraph_ << std::endl;
  std::cout << t_scatter_subgraph_marshall_edge_count_ << std::endl;
  std::cout << t_scatter_subgraph_scatterv_edge_count_ << std::endl;
  std::cout << t_scatter_subgraph_marshall_edges_ << std::endl;
  std::cout << t_scatter_subgraph_scatterv_edges_ << std::endl;
  std::cout << t_scatter_subgraph_unmarshall_ << std::endl;
  std::cout << t_nodes_in_mini_batch_ << std::endl;
  std::cout << t_sample_neighbor_nodes_ << std::endl;
  std::cout << t_resample_neighbor_nodes_ << std::endl;
  std::cout << t_broadcast_theta_beta_ << std::endl;
  std::cout << t_update_phi_pi_ << std::endl;
  chunk_pipeline_->report(std::cout);
  std::cout << t_update_phi_ << std::endl;
  std::cout << t_barrier_phi_ << std::endl;
  std::cout << t_update_pi_ << std::endl;
  std::cout << t_store_pi_minibatch_ << std::endl;
  std::cout << t_barrier_pi_ << std::endl;
  std::cout << t_update_beta_ << std::endl;
  std::cout << t_beta_zero_ << std::endl;
  std::cout << t_beta_rank_ << std::endl;
  std::cout << t_load_pi_beta_ << std::endl;
  std::cout << t_beta_calc_grads_ << std::endl;
  std::cout << t_beta_sum_grads_ << std::endl;
  std::cout << t_beta_reduce_grads_ << std::endl;
  std::cout << t_beta_update_theta_ << std::endl;
  std::cout << t_perplexity_ << std::endl;
  std::cout << t_load_pi_perp_ << std::endl;
  std::cout << t_cal_edge_likelihood_ << std::endl;
  std::cout << t_purge_pi_perp_ << std::endl;
  std::cout << t_reduce_perp_ << std::endl;
}


::size_t MCMCSamplerStochasticDistributed::real_num_node_sample() const {
  return num_node_sample + 1;
}


void MCMCSamplerStochasticDistributed::init_theta() {
  if (mpi_rank_ == mpi_master_) {
    // model parameters and re-parameterization
    // since the model parameter - \pi and \beta should stay in the simplex,
    // we need to restrict the sum of probability equals to 1.  The way we
    // restrict this is using re-reparameterization techniques, where we
    // introduce another set of variables, and update them first followed by
    // updating \pi and \beta.
    // parameterization for \beta
    theta = rng_[0]->gamma(eta[0], eta[1], K, 2);
  } else {
    theta = std::vector<std::vector<Float> >(K, std::vector<Float>(2));
  }
  // std::cerr << "Ignore eta[] in random.gamma: use 100.0 and 0.01" << std::endl;
  // parameterization for \beta
  // theta = rng_[0]->->gamma(100.0, 0.01, K, 2);
}


void MCMCSamplerStochasticDistributed::beta_from_theta() {
  std::vector<std::vector<Float> > temp(theta.size(),
                                         std::vector<Float>(theta[0].size()));
  np::row_normalize(&temp, theta);
  std::transform(temp.begin(), temp.end(), beta.begin(),
                 np::SelectColumn<Float>(1));
#ifndef NDEBUG
  for (::size_t k = 0; k < K; ++k) {
    assert(! isnan(beta[k]));
  }
#endif
}


// Calculate pi[0..K> ++ phi_sum from phi[0..K>
void MCMCSamplerStochasticDistributed::pi_from_phi(
    Float* pi, const std::vector<Float> &phi) {
  Float phi_sum = std::accumulate(phi.begin(), phi.begin() + K, 0.0);
  for (::size_t k = 0; k < K; ++k) {
    pi[k] = phi[k] / phi_sum;
  }

  pi[K] = phi_sum;
}


void MCMCSamplerStochasticDistributed::init_pi() {
<<<<<<< HEAD
  Float pi[K + 1];
  std::cerr << "*************** FIXME: load pi only on pi-hoster nodes" <<
    std::endl;
  for (Vertex i = mpi_rank_; i < static_cast<Vertex>(N); i += mpi_size_) {
    std::vector<Float> phi_pi = rng_[0]->gamma(1, 1, 1, K)[0];
=======
  std::vector<Float*> pi(max_dkv_write_entries_);
  for (auto & p : pi) {
    p = new Float[K + 1];
  }

  ::size_t servers = master_hosts_pi_ ? mpi_size_ : mpi_size_ - 1;
  ::size_t my_max = N / servers;
  int my_server = master_hosts_pi_ ? mpi_rank_ : mpi_rank_ - 1;
  if (my_server < 0) {
    my_max = 0;
  } else if (static_cast<::size_t>(my_server) < N - my_max * servers) {
    ++my_max;
  }
  int last_node = my_server;
  while (my_max > 0) {
    ::size_t chunk = std::min(max_dkv_write_entries_, my_max);
    my_max -= chunk;
    std::vector<std::vector<Float> > phi_pi = rng_[0]->gamma(1, 1, chunk, K);
>>>>>>> 78d1524e
#ifndef NDEBUG
    for (auto ph : phi_pi) {
      assert(ph >= 0.0);
    }
#endif

    for (::size_t j = 0; j < chunk; ++j) {
      pi_from_phi(pi[j], phi_pi[j]);
    }

<<<<<<< HEAD
    std::vector<Vertex> node(1, i);
    std::vector<const Float*> pi_wrapper(1, pi);
    // Easy performance improvement: accumulate records up to write area
    // size, then Flush
    d_kv_store_->WriteKVRecords(node, pi_wrapper);
    d_kv_store_->FlushKVRecords();
=======
    std::vector<int32_t> node(chunk);
    for (::size_t j = 0; j < chunk; ++j) {
      node[j] = last_node;
      last_node += servers;
    }

    d_kv_store_->WriteKVRecords(node, constify(pi));
    d_kv_store_->PurgeKVRecords();
  }
>>>>>>> 78d1524e

  for (auto & p : pi) {
    delete[] p;
  }
}


void MCMCSamplerStochasticDistributed::check_perplexity(bool force) {
  if (force || (step_count - 1) % interval == 0) {
    using namespace std::chrono;

    t_perplexity_.start();
    // TODO load pi for the held-out set to calculate perplexity
    Float ppx_score = cal_perplexity_held_out();
    t_perplexity_.stop();
    if (mpi_rank_ == mpi_master_) {
      auto t_now = system_clock::now();
      auto t_ms = duration_cast<milliseconds>(t_now - t_start_).count();
      std::cout << "average_count is: " << average_count << " ";
      std::cout << std::fixed
                << "step count: " << step_count
                << " time: " << std::setprecision(3) << (t_ms / 1000.0)
                << " perplexity for hold out set: " << std::setprecision(12) <<
                ppx_score << std::endl;
      ppxs_heldout_cb_.push_back(ppx_score);

      double seconds = t_ms / 1000.0;
      timings_.push_back(seconds);
    }

  }
}


void MCMCSamplerStochasticDistributed::ScatterSubGraph(
    const std::vector<std::vector<Vertex> > &subminibatch,
    MinibatchSlice *mb_slice) {
  std::vector<int32_t> set_size(mb_slice->nodes_.size());
  std::vector<Vertex> flat_subgraph;
  int r;

  mb_slice->local_network_.reset();

  if (mpi_rank_ == mpi_master_) {
    std::vector<int32_t> size_count(mpi_size_);	        // FIXME: lift to class
    std::vector<int32_t> size_displ(mpi_size_);	        // FIXME: lift to class
    std::vector<int32_t> subgraph_count(mpi_size_);	// FIXME: lift to class
    std::vector<int32_t> subgraph_displ(mpi_size_);	// FIXME: lift to class
    std::vector<int32_t> workers_set_size;

    // Data dependency on workers_set_size
    t_scatter_subgraph_marshall_edge_count_.start();
    for (int i = 0; i < mpi_size_; ++i) {
      subgraph_count[i] = 0;
      for (::size_t j = 0; j < subminibatch[i].size(); ++j) {
        int32_t fan_out = network.get_fan_out(subminibatch[i][j]);
        workers_set_size.push_back(fan_out);
        subgraph_count[i] += fan_out;
      }
      size_count[i] = subminibatch[i].size();
    }

    size_displ[0] = 0;
    subgraph_displ[0] = 0;
    for (int i = 1; i < mpi_size_; ++i) {
      size_displ[i] = size_displ[i - 1] + size_count[i - 1];
      subgraph_displ[i] = subgraph_displ[i - 1] + subgraph_count[i - 1];
    }
    t_scatter_subgraph_marshall_edge_count_.stop();

    // Scatter the fanout of each minibatch node
    t_scatter_subgraph_scatterv_edge_count_.start();
    r = MPI_Scatterv(workers_set_size.data(),
                     size_count.data(),
                     size_displ.data(),
                     MPI_INT,
                     set_size.data(),
                     set_size.size(),
                     MPI_INT,
                     mpi_master_,
                     MPI_COMM_WORLD);
    mpi_error_test(r, "MPI_Scatterv of minibatch fails");
    t_scatter_subgraph_scatterv_edge_count_.stop();

    // Marshall the subgraphs
    t_scatter_subgraph_marshall_edges_.start();
    ::size_t total_edges = np::sum(workers_set_size);
    std::vector<Vertex> subgraphs(total_edges);
#pragma omp parallel for // num_threads (12)
    for (int i = 0; i < mpi_size_; ++i) {
      ::size_t marshalled = subgraph_displ[i];
      for (::size_t j = 0; j < subminibatch[i].size(); ++j) {
        Vertex* marshall = subgraphs.data() + marshalled;
        ::size_t n = network.marshall_edges_from(subminibatch[i][j],
                                                 marshall);
        // std::cerr << "Marshall to peer " << i << ": " << n <<
        //   " edges" << std::endl;
        marshalled += n;
      }
    }
    t_scatter_subgraph_marshall_edges_.stop();

    // Scatter the marshalled subgraphs
    t_scatter_subgraph_scatterv_edges_.start();
    ::size_t total_set_size = np::sum(set_size);
    flat_subgraph.resize(total_set_size);
    r = MPI_Scatterv(subgraphs.data(),
                     subgraph_count.data(),
                     subgraph_displ.data(),
                     MPI_INT,
                     flat_subgraph.data(),
                     flat_subgraph.size(),
                     MPI_INT,
                     mpi_master_,
                     MPI_COMM_WORLD);
    t_scatter_subgraph_scatterv_edges_.stop();

  } else {
    // Scatter the fanout of each minibatch node
    t_scatter_subgraph_scatterv_edge_count_.start();
    r = MPI_Scatterv(NULL,
                     NULL,
                     NULL,
                     MPI_INT,
                     set_size.data(),
                     set_size.size(),
                     MPI_INT,
                     mpi_master_,
                     MPI_COMM_WORLD);
    mpi_error_test(r, "MPI_Scatterv of minibatch fails");
    t_scatter_subgraph_scatterv_edge_count_.stop();

    // Scatter the marshalled subgraphs
    t_scatter_subgraph_scatterv_edges_.start();
    ::size_t total_set_size = np::sum(set_size);
    flat_subgraph.resize(total_set_size);
    r = MPI_Scatterv(NULL,
                     NULL,
                     NULL,
                     MPI_INT,
                     flat_subgraph.data(),
                     flat_subgraph.size(),
                     MPI_INT,
                     mpi_master_,
                     MPI_COMM_WORLD);
    t_scatter_subgraph_scatterv_edges_.stop();
  }

  t_scatter_subgraph_unmarshall_.start();
  ::size_t offset = 0;
  for (::size_t i = 0; i < set_size.size(); ++i) {
    Vertex* marshall = &flat_subgraph[offset];
    mb_slice->local_network_.unmarshall_local_graph(i, marshall, set_size[i]);
    offset += set_size[i];
  }
  t_scatter_subgraph_unmarshall_.stop();
}


void MCMCSamplerStochasticDistributed::deploy_mini_batch(
    MinibatchSlice* mb_slice) {
  t_deploy_minibatch_.start();
  std::vector<std::vector<int> > subminibatch;
  std::vector<int32_t> minibatch_chunk(mpi_size_);      // FIXME: lift to class
  std::vector<int32_t> scatter_minibatch;               // FIXME: lift to class
  std::vector<int32_t> scatter_displs(mpi_size_);       // FIXME: lift to class
  int		r;
  std::vector<Vertex> nodes_vector; // FIXME: duplicates scatter_minibatch

  if (mpi_rank_ == mpi_master_) {
    // std::cerr << "Invoke sample_mini_batch" << std::endl;
    while (true) {
      t_mini_batch_.start();
      mb_slice->edge_sample_ = network.sample_mini_batch(mini_batch_size,
                                                         strategy);
      t_mini_batch_.stop();
      const MinibatchSet &mini_batch = *mb_slice->edge_sample_.first;
      // std::cerr << "Done sample_mini_batch" << std::endl;

      // iterate through each node in the mini batch.
      t_nodes_in_mini_batch_.start();
      MinibatchNodeSet nodes = nodes_in_batch(mini_batch);
      nodes_vector.assign(nodes.begin(), nodes.end());
      t_nodes_in_mini_batch_.stop();
      // std::cerr << "mini_batch size " << mini_batch.size() <<
      //   " num_node_sample " << num_node_sample << std::endl;
      if (! minibatch_pipeline_->PreviousMinibatchOverlap(nodes_vector)) {
        break;
      }
      std::cerr << "Minibatch has overlap with previous, resample" << std::endl;
      delete mb_slice->edge_sample_.first;
    }

    subminibatch.resize(mpi_size_);	// FIXME: lift to class, size is static

    ::size_t workers = master_is_worker_ ? mpi_size_ : mpi_size_ - 1;
    ::size_t upper_bound = (nodes_vector.size() + workers - 1) / workers;
    std::unordered_set<Vertex> unassigned;
    for (auto n: nodes_vector) {
      ::size_t owner = node_owner(n);
      if (subminibatch[owner].size() == upper_bound) {
        unassigned.insert(n);
      } else {
        subminibatch[owner].push_back(n);
      }
    }

    ::size_t i = master_is_worker_ ? 0 : 1;
    for (auto n: unassigned) {
      while (subminibatch[i].size() == upper_bound) {
        ++i;
        assert(i < static_cast< ::size_t>(mpi_size_));
      }
      subminibatch[i].push_back(n);
    }

    scatter_minibatch.clear();
    int32_t running_sum = 0;
    for (int i = 0; i < mpi_size_; ++i) {
      minibatch_chunk[i] = subminibatch[i].size();
      scatter_displs[i] = running_sum;
      running_sum += subminibatch[i].size();
      scatter_minibatch.insert(scatter_minibatch.end(),
                               subminibatch[i].begin(),
                               subminibatch[i].end());
    }
  }

  int32_t my_minibatch_size;
  r = MPI_Scatter(minibatch_chunk.data(), 1, MPI_INT,
                  &my_minibatch_size, 1, MPI_INT,
                  mpi_master_, MPI_COMM_WORLD);
  mpi_error_test(r, "MPI_Scatter of minibatch chunks fails");
  mb_slice->nodes_.resize(my_minibatch_size);

  if (mpi_rank_ == mpi_master_) {
    // TODO Master scatters the minibatch nodes over the workers,
    // preferably with consideration for both load balance and locality
    r = MPI_Scatterv(scatter_minibatch.data(),
                     minibatch_chunk.data(),
                     scatter_displs.data(),
                     MPI_INT,
                     mb_slice->nodes_.data(),
                     my_minibatch_size,
                     MPI_INT,
                     mpi_master_,
                     MPI_COMM_WORLD);
    mpi_error_test(r, "MPI_Scatterv of minibatch fails");

  } else {
    r = MPI_Scatterv(NULL, NULL, NULL, MPI_INT,
                     mb_slice->nodes_.data(), my_minibatch_size, MPI_INT,
                     mpi_master_, MPI_COMM_WORLD);
    mpi_error_test(r, "MPI_Scatterv of minibatch fails");
  }

  if (! args_.REPLICATED_NETWORK) {
    t_scatter_subgraph_.start();
    ScatterSubGraph(subminibatch, mb_slice);
    t_scatter_subgraph_.stop();
  }

  // Broadcast nodes of the full minibatch
  int32_t num_nodes = nodes_vector.size();
  r = MPI_Bcast(&num_nodes, 1, MPI_INT, mpi_master_, MPI_COMM_WORLD);
  mpi_error_test(r, "MPI_Bcast of minibatch num_nodes fails");
  nodes_vector.resize(num_nodes);
  r = MPI_Bcast(nodes_vector.data(), num_nodes, MPI_INT, mpi_master_,
                MPI_COMM_WORLD);
  mpi_error_test(r, "MPI_Bcast of minibatch nodes fails");
  mb_slice->full_minibatch_nodes_.clear();
  mb_slice->full_minibatch_nodes_.insert(nodes_vector.begin(),
                                         nodes_vector.end());
  t_deploy_minibatch_.stop();
}


bool MCMCSamplerStochasticDistributed::SampleNeighborSet(PiChunk* pi_chunk,
                                                         ::size_t i) {
  Vertex node = pi_chunk->chunk_nodes_[i];
  // sample a mini-batch of neighbors
  auto rng = rng_[omp_get_thread_num()];
  NeighborSet neighbors = sample_neighbor_nodes(num_node_sample, node, rng);
  assert(neighbors.size() == real_num_node_sample());
  // Cannot use flat_neighbors_.insert() because it may (concurrently)
  // attempt to resize flat_neighbors_.
  ::size_t j = i * real_num_node_sample();
  for (auto n : neighbors) {
    if (i == 0 && minibatch_pipeline_->PreviousMinibatchOverlap(n)) {
      // std::cerr << "neighbor " << n << " is also in previous minibatch" << std::endl;
      return false;
    }
    // is this flagged by OpenMP? pi_chunk->flat_neighbors_[j] = n;
    memcpy(pi_chunk->flat_neighbors_.data() + j, &n, sizeof n);
    ++j;
  }
  return true;
}


void MCMCSamplerStochasticDistributed::SampleNeighbors(
    MinibatchSlice* mb_slice) {
  t_sample_neighbor_nodes_.start();
  ::size_t num_chunks = (mb_slice->nodes_.size() + max_minibatch_chunk_ - 1) /
                          max_minibatch_chunk_;
  if (num_chunks <= 1) {
    num_chunks = 2;
  }
  ::size_t chunk_size = (mb_slice->nodes_.size() + num_chunks - 1) / num_chunks;
  mb_slice->pi_chunks_.resize(num_chunks);

  ::size_t chunk_start = 0;
  for (::size_t b = 0; b < num_chunks; b++) {
    ::size_t chunk = std::min(chunk_size,
                              mb_slice->nodes_.size() - chunk_start);

    auto *pi_chunk = &mb_slice->pi_chunks_[b];
    const auto &chunk_begin = mb_slice->nodes_.begin() + chunk_start;
    pi_chunk->chunk_nodes_.assign(chunk_begin, chunk_begin + chunk);
    pi_chunk->pi_node_.resize(pi_chunk->chunk_nodes_.size());
    pi_chunk->start_ = chunk_start;
    chunk_start += chunk;

    // ************ sample neighbor nodes in parallel at each host ******
    // std::cerr << "Sample neighbor nodes" << std::endl;
    pi_chunk->pi_neighbor_.resize(pi_chunk->chunk_nodes_.size() *
                                  real_num_node_sample());
    pi_chunk->flat_neighbors_.resize(pi_chunk->chunk_nodes_.size() *
                                     real_num_node_sample());

#pragma omp parallel for // num_threads (12)
    for (::size_t i = 0; i < pi_chunk->chunk_nodes_.size(); ++i) {
      if (! SampleNeighborSet(pi_chunk, i)) {
        t_resample_neighbor_nodes_.start();
        while (! SampleNeighborSet(pi_chunk, i)) {
          // overlap, sample again
          // std::cerr << "Overlap in neighbor sample " << i << ", do it again" << std::endl;
        }
        t_resample_neighbor_nodes_.stop();
      }
    }
  }
  assert(chunk_start == mb_slice->nodes_.size());
  t_sample_neighbor_nodes_.stop();
}


void MCMCSamplerStochasticDistributed::update_phi(
    std::vector<std::vector<Float> >* phi_node) {
  Float eps_t = get_eps_t();

  assert(minibatch_pipeline_->CurrentChunk().pi_chunks_.size() >= 2);
  for (::size_t b = 0;
       b < minibatch_pipeline_->CurrentChunk().pi_chunks_.size();
       ++b) {
    minibatch_pipeline_->StageNextChunk();                   // next chunk
    auto *pi_chunk = chunk_pipeline_->AwaitChunkFilled();   // current chunk

    t_update_phi_.start();
#pragma omp parallel for // num_threads (12)
    for (::size_t i = 0; i < pi_chunk->chunk_nodes_.size(); ++i) {
      Vertex node = pi_chunk->chunk_nodes_[i];
      update_phi_node(minibatch_pipeline_->CurrentChunk(), *pi_chunk,
                      pi_chunk->start_ + i, node, pi_chunk->pi_node_[i],
                      eps_t, rng_[omp_get_thread_num()],
                      &(*phi_node)[pi_chunk->start_ + i]);
    }
    t_update_phi_.stop();

    chunk_pipeline_->ReleaseChunk();
    // d_kv_store_->PurgeKVRecords(pi_chunk->buffer_index_);
  }
}


void MCMCSamplerStochasticDistributed::update_phi_node(
    const MinibatchSlice& mb_slice, const PiChunk& pi_chunk,
    ::size_t index, Vertex i, const Float* pi_node,
    Float eps_t, Random::Random* rnd,
    std::vector<Float>* phi_node	// out parameter
    ) {
  Float phi_i_sum = pi_node[K];
  std::vector<Float> grads(K, 0.0);	// gradient for K classes

  for (::size_t ix = 0; ix < real_num_node_sample(); ++ix) {
    Vertex neighbor = pi_chunk.flat_neighbors_[ix];
    if (i != neighbor) {
      int y_ab = 0;		// observation
      if (args_.REPLICATED_NETWORK) {
        Edge edge(std::min(i, neighbor), std::max(i, neighbor));
        if (edge.in(network.get_linked_edges())) {
          y_ab = 1;
        }
      } else {
        Edge edge(index, neighbor);
        if (mb_slice.local_network_.find(edge)) {
          y_ab = 1;
        }
      }

      std::vector<Float> probs(K);
      Float e = (y_ab == 1) ? epsilon : 1.0 - epsilon;
      for (::size_t k = 0; k < K; ++k) {
        Float f = (y_ab == 1) ? (beta[k] - epsilon) : (epsilon - beta[k]);
        probs[k] = pi_node[k] * (pi_chunk.pi_neighbor_[ix][k] * f + e);
        assert(! isnan(probs[k]));
      }

      Float prob_sum = np::sum(probs);
      assert(prob_sum > 0);
      // std::cerr << std::fixed << std::setprecision(12) << "node " << i <<
      //    " neighb " << neighbor << " prob_sum " << prob_sum <<
      //    " phi_i_sum " << phi_i_sum <<
      //    " #sample " << real_num_node_sample() << std::endl;
      for (::size_t k = 0; k < K; ++k) {
        assert(phi_i_sum > 0);
        grads[k] += ((probs[k] / prob_sum) / pi_node[k] - 1.0) / phi_i_sum;
        assert(! isnan(grads[k]));
      }
    } else {
      std::cerr << "Skip self loop <" << i << "," << neighbor << ">" <<
        std::endl;
    }
  }

  std::vector<Float> noise = rnd->randn(K);	// random gaussian noise.
  Float Nn = (1.0 * N) / num_node_sample;
  // update phi for node i
  for (::size_t k = 0; k < K; ++k) {
    Float phi_node_k = pi_node[k] * phi_i_sum;
    assert(phi_node_k > FLOAT(0.0));
    phi_node_k = std::abs(phi_node_k + eps_t / 2 * (alpha - phi_node_k +
                                                    Nn * grads[k]) +
                          sqrt(eps_t * phi_node_k) * noise[k]);
    if (phi_node_k < MCMC_NONZERO_GUARD) {
      (*phi_node)[k] = MCMC_NONZERO_GUARD;
    } else {
      (*phi_node)[k] = phi_node_k;
    }
    assert((*phi_node)[k] > FLOAT(0.0));
  }
}


void MCMCSamplerStochasticDistributed::update_pi(
    const MinibatchSlice& mb_slice,
    const std::vector<std::vector<Float> >& phi_node) {
  // calculate and store updated values for pi/phi_sum

  if (mpi_rank_ != mpi_master_ || master_is_worker_) {
    t_update_pi_.start();
#pragma omp parallel for // num_threads (12)
    for (::size_t i = 0; i < mb_slice.nodes_.size(); ++i) {
      pi_from_phi(pi_update_[i], phi_node[i]);
    }
    t_update_pi_.stop();

    t_store_pi_minibatch_.start();
    d_kv_store_->WriteKVRecords(mb_slice.nodes_, constify(pi_update_));
    t_store_pi_minibatch_.stop();
    d_kv_store_->FlushKVRecords();
  }
}


void MCMCSamplerStochasticDistributed::broadcast_theta_beta() {
  t_broadcast_theta_beta_.start();
  std::vector<Float> theta_marshalled(2 * K);   // FIXME: lift to class level
  if (mpi_rank_ == mpi_master_) {
    for (::size_t k = 0; k < K; ++k) {
      for (::size_t i = 0; i < 2; ++i) {
        theta_marshalled[2 * k + i] = theta[k][i];
      }
    }
  }
  int r = MPI_Bcast(theta_marshalled.data(), theta_marshalled.size(),
                    FLOATTYPE_MPI, mpi_master_, MPI_COMM_WORLD);
  mpi_error_test(r, "MPI_Bcast(theta) fails");
  if (mpi_rank_ != mpi_master_) {
    for (::size_t k = 0; k < K; ++k) {
      for (::size_t i = 0; i < 2; ++i) {
        theta[k][i] = theta_marshalled[2 * k + i];
      }
    }
  }
  //-------- after broadcast of theta, replicate this at all peers:
  beta_from_theta();
  t_broadcast_theta_beta_.stop();
}


void MCMCSamplerStochasticDistributed::scatter_minibatch_for_theta(
    const MinibatchSet &mini_batch,
    std::vector<EdgeMapItem>* mini_batch_slice) {
  int   r;
  std::vector<unsigned char> flattened_minibatch;
  std::vector<int32_t> scatter_size(mpi_size_);
  std::vector<int32_t> scatter_displs(mpi_size_);

  if (mpi_rank_ == mpi_master_) {
    flattened_minibatch.resize(mini_batch.size() * sizeof(EdgeMapItem));
    ::size_t chunk = mini_batch.size() / mpi_size_;
    ::size_t surplus = mini_batch.size() - chunk * mpi_size_;
    ::size_t running_sum = 0;
    ::size_t i;
    for (i = 0; i < surplus; ++i) {
      scatter_size[i] = (chunk + 1) * sizeof(EdgeMapItem);
      scatter_displs[i] = running_sum;
      running_sum += (chunk + 1) * sizeof(EdgeMapItem);
    }
    for (; i < (::size_t)mpi_size_; ++i) {
      scatter_size[i] = chunk * sizeof(EdgeMapItem);
      scatter_displs[i] = running_sum;
      running_sum += chunk * sizeof(EdgeMapItem);
    }
    auto *marshall = flattened_minibatch.data();
    for (auto e: mini_batch) {
      EdgeMapItem ei(e, e.in(network.get_linked_edges()));
      memcpy(marshall, &ei, sizeof ei);
      marshall += sizeof ei;
    }
  }

  int32_t my_minibatch_bytes;
  r = MPI_Scatter(scatter_size.data(), 1, MPI_INT,
                  &my_minibatch_bytes, 1, MPI_INT,
                  mpi_master_, MPI_COMM_WORLD);
  mpi_error_test(r, "MPI_Scatter of minibatch sizes for update_beta fails");

  mini_batch_slice->resize(my_minibatch_bytes / sizeof(EdgeMapItem));
  if (mpi_rank_ == mpi_master_) {
    r = MPI_Scatterv(flattened_minibatch.data(), scatter_size.data(),
                     scatter_displs.data(), MPI_BYTE,
                     mini_batch_slice->data(), my_minibatch_bytes, MPI_BYTE,
                     mpi_master_, MPI_COMM_WORLD);
    mpi_error_test(r, "MPI_Scatterv of minibatch for update_beta fails");

  } else {
    r = MPI_Scatterv(NULL, NULL,
                     NULL, MPI_BYTE,
                     mini_batch_slice->data(), my_minibatch_bytes, MPI_BYTE,
                     mpi_master_, MPI_COMM_WORLD);
    mpi_error_test(r, "MPI_Scatterv of minibatch for update_beta fails");
  }
}


void MCMCSamplerStochasticDistributed::beta_calc_grads(
    const std::vector<EdgeMapItem>& mini_batch_slice) {
  t_beta_zero_.start();
#pragma omp parallel for
  for (int i = 0; i < omp_get_max_threads(); ++i) {
    for (::size_t k = 0; k < K; ++k) {
      grads_beta_[i][0][k] = 0.0;
      grads_beta_[i][1][k] = 0.0;
    }
  }

  // sums = np.sum(self.__theta,1)
  std::vector<Float> theta_sum(theta.size());
  std::transform(theta.begin(), theta.end(), theta_sum.begin(),
                 np::sum<Float>);
  t_beta_zero_.stop();

  t_beta_rank_.start();
  std::unordered_map<Vertex, Vertex> node_rank;
  std::vector<Vertex> nodes;
  for (auto e : mini_batch_slice) {
    Vertex i = e.edge.first;
    Vertex j = e.edge.second;
    if (node_rank.find(i) == node_rank.end()) {
      ::size_t next = node_rank.size();
      node_rank[i] = next;
      nodes.push_back(i);
    }
    if (node_rank.find(j) == node_rank.end()) {
      ::size_t next = node_rank.size();
      node_rank[j] = next;
      nodes.push_back(j);
    }
    assert(node_rank.size() == nodes.size());
  }
  t_beta_rank_.stop();

  t_load_pi_beta_.start();
  std::vector<Float*> pi(node_rank.size());
  d_kv_store_->ReadKVRecords(chunk_pipeline_->GrabFreeBufferIndex(), pi, nodes);
  t_load_pi_beta_.stop();

  // update gamma, only update node in the grad
  t_beta_calc_grads_.start();
#pragma omp parallel for // num_threads (12)
  for (::size_t e = 0; e < mini_batch_slice.size(); ++e) {
    const auto *edge = &mini_batch_slice[e];
    std::vector<Float> probs(K);

    int y = (int)edge->is_edge;
    Vertex i = node_rank[edge->edge.first];
    Vertex j = node_rank[edge->edge.second];

    Float pi_sum = 0.0;
    for (::size_t k = 0; k < K; ++k) {
      // Note: this is the KV-store cached pi, not the Learner item
      Float f = pi[i][k] * pi[j][k];
      pi_sum += f;
      if (y == 1) {
        probs[k] = beta[k] * f;
      } else {
        probs[k] = (1.0 - beta[k]) * f;
      }
    }

    Float prob_0 = ((y == 1) ? epsilon : (1.0 - epsilon)) * (1.0 - pi_sum);
    Float prob_sum = np::sum(probs) + prob_0;
    assert(prob_sum > FLOAT(0.0));
    for (::size_t k = 0; k < K; ++k) {
      Float f = probs[k] / prob_sum;
      Float one_over_theta_sum = 1.0 / theta_sum[k];
      grads_beta_[omp_get_thread_num()][0][k] += f * ((1 - y) / theta[k][0] -
                                                      one_over_theta_sum);
      grads_beta_[omp_get_thread_num()][1][k] += f * (y / theta[k][1] -
                                                      one_over_theta_sum);
    }
  }
  t_beta_calc_grads_.stop();
}


void MCMCSamplerStochasticDistributed::beta_sum_grads() {
  int r;

  t_beta_sum_grads_.start();
#pragma omp parallel for
  for (::size_t k = 0; k < K; ++k) {
    for (int i = 1; i < omp_get_max_threads(); ++i) {
      grads_beta_[0][0][k] += grads_beta_[i][0][k];
      grads_beta_[0][1][k] += grads_beta_[i][1][k];
    }
  }
  t_beta_sum_grads_.stop();

  //-------- reduce(+) of the grads_[0][*][0,1] to the master
  t_beta_reduce_grads_.start();
  if (mpi_rank_ == mpi_master_) {
    r = MPI_Reduce(MPI_IN_PLACE, grads_beta_[0][0].data(), K, FLOATTYPE_MPI,
                   MPI_SUM, mpi_master_, MPI_COMM_WORLD);
    mpi_error_test(r, "Reduce/plus of grads_beta_[0][0] fails");
    r = MPI_Reduce(MPI_IN_PLACE, grads_beta_[0][1].data(), K, FLOATTYPE_MPI,
                   MPI_SUM, mpi_master_, MPI_COMM_WORLD);
    mpi_error_test(r, "Reduce/plus of grads_beta_[0][1] fails");
  } else {
    r = MPI_Reduce(grads_beta_[0][0].data(), NULL, K, FLOATTYPE_MPI,
                   MPI_SUM, mpi_master_, MPI_COMM_WORLD);
    mpi_error_test(r, "Reduce/plus of grads_beta_[0][0] fails");
    r = MPI_Reduce(grads_beta_[0][1].data(), NULL, K, FLOATTYPE_MPI,
                   MPI_SUM, mpi_master_, MPI_COMM_WORLD);
    mpi_error_test(r, "Reduce/plus of grads_beta_[0][1] fails");
  }
  t_beta_reduce_grads_.stop();
}


void MCMCSamplerStochasticDistributed::beta_update_theta(Float scale) {
  if (mpi_rank_ == mpi_master_) {
    t_beta_update_theta_.start();
    Float eps_t = get_eps_t();
    // random noise.
    std::vector<std::vector<Float> > noise = rng_[0]->randn(K, 2);
#pragma omp parallel for
    for (::size_t k = 0; k < K; ++k) {
      for (::size_t i = 0; i < 2; ++i) {
        Float f = std::sqrt(eps_t * theta[k][i]);
        theta[k][i] = std::abs(theta[k][i] +
                               eps_t / 2.0 * (eta[i] - theta[k][i] +
                                              scale * grads_beta_[0][i][k]) +
                               f * noise[k][i]);
        if (theta[k][i] < MCMC_NONZERO_GUARD) {
          theta[k][i] = MCMC_NONZERO_GUARD;
        }
      }
    }
    t_beta_update_theta_.stop();
  }
}


void MCMCSamplerStochasticDistributed::update_beta(
    const MinibatchSet &mini_batch, Float scale) {
  std::vector<EdgeMapItem> mini_batch_slice;

  scatter_minibatch_for_theta(mini_batch, &mini_batch_slice);

  beta_calc_grads(mini_batch_slice);

  beta_sum_grads();

  beta_update_theta(scale);

  d_kv_store_->PurgeKVRecords(chunk_pipeline_->GrabFreeBufferIndex());
}


void MCMCSamplerStochasticDistributed::reduce_plus(const perp_accu &in,
                                                   perp_accu* accu) {
  int r;
  uint64_t count[2] = { in.link.count, in.non_link.count };
  Float likelihood[2] = { in.link.likelihood, in.non_link.likelihood };

  r = MPI_Allreduce(MPI_IN_PLACE, count, 2, MPI_UNSIGNED_LONG, MPI_SUM,
                    MPI_COMM_WORLD);
  mpi_error_test(r, "Reduce/plus of perplexity counts fails");
  r = MPI_Allreduce(MPI_IN_PLACE, likelihood, 2, FLOATTYPE_MPI, MPI_SUM,
                    MPI_COMM_WORLD);
  mpi_error_test(r, "Reduce/plus of perplexity likelihoods fails");

  accu->link.count = count[0];
  accu->non_link.count = count[1];
  accu->link.likelihood = likelihood[0];
  accu->non_link.likelihood = likelihood[1];
}


/**
 * calculate the perplexity for data.
 * perplexity defines as exponential of negative average log likelihood. 
 * formally:
 *     ppx = exp(-1/N * \sum){i}^{N}log p(y))
 * 
 * we calculate average log likelihood for link and non-link separately, with the 
 * purpose of weighting each part proportionally. (the reason is that we sample 
 * the equal number of link edges and non-link edges for held out data and test data,
 * which is not true representation of actual data set, which is extremely sparse.
 */
Float MCMCSamplerStochasticDistributed::cal_perplexity_held_out() {

  for (auto & a : perp_.accu_) {
    a.link.reset();
    a.non_link.reset();
  }

  t_purge_pi_perp_.start();
  d_kv_store_->PurgeKVRecords(chunk_pipeline_->GrabFreeBufferIndex());
  t_purge_pi_perp_.stop();

  for (::size_t chunk_start = 0;
       chunk_start < perp_.data_.size();
       chunk_start += max_perplexity_chunk_) {
    ::size_t chunk = std::min(max_perplexity_chunk_,
                              perp_.data_.size() - chunk_start);

    // chunk_size is about edges; nodes are at 2i and 2i+1
    std::vector<Vertex> chunk_nodes(perp_.nodes_.begin() + 2 * chunk_start,
                                    perp_.nodes_.begin() + 2 * (chunk_start +
                                                                chunk));

    t_load_pi_perp_.start();
    d_kv_store_->ReadKVRecords(chunk_pipeline_->GrabFreeBufferIndex(), perp_.pi_,
                               chunk_nodes);
    t_load_pi_perp_.stop();

    t_cal_edge_likelihood_.start();
#pragma omp parallel for
    for (::size_t i = chunk_start; i < chunk_start + chunk; ++i) {
      const auto& edge_in = perp_.data_[i];
      // the index into the nodes/pi vectors is double the index into the
      // edge vector (+ 1)
      Vertex a = 2 * (i - chunk_start);
      Vertex b = 2 * (i - chunk_start) + 1;
      Float edge_likelihood = cal_edge_likelihood(perp_.pi_[a], perp_.pi_[b],
                                                   edge_in.is_edge, beta);
      if (std::isnan(edge_likelihood)) {
        std::cerr << "edge_likelihood is NaN; potential bug" << std::endl;
      }

      //cout<<"AVERAGE COUNT: " <<average_count;
      ppx_per_heldout_edge_[i] = (ppx_per_heldout_edge_[i] * (average_count-1) + edge_likelihood)/(average_count);
      // Edge e(chunk_nodes[a], chunk_nodes[b]);
      // std::cout << std::fixed << std::setprecision(12) << e <<
      //   " in? " << (edge_in.is_edge ? "True" : "False") <<
      //   " -> " << edge_likelihood << " av. " << average_count <<
      //   " ppx[" << i << "] " << ppx_per_heldout_edge_[i] << std::endl;
      if (edge_in.is_edge) {
        perp_.accu_[omp_get_thread_num()].link.count++;
        perp_.accu_[omp_get_thread_num()].link.likelihood += std::log(ppx_per_heldout_edge_[i]);
        //link_likelihood += edge_likelihood;

        if (std::isnan(perp_.accu_[omp_get_thread_num()].link.likelihood)){
          std::cerr << "link_likelihood is NaN; potential bug" << std::endl;
        }
      } else {
        perp_.accu_[omp_get_thread_num()].non_link.count++;
        //perp_.accu_[omp_get_thread_num()].non_link.likelihood +=
        //  edge_likelihood;
        perp_.accu_[omp_get_thread_num()].non_link.likelihood +=
          std::log(ppx_per_heldout_edge_[i]);
        if (std::isnan(perp_.accu_[omp_get_thread_num()].non_link.likelihood)){
          std::cerr << "non_link_likelihood is NaN; potential bug" << std::endl;
        }
      }
    }

    t_purge_pi_perp_.start();
    d_kv_store_->PurgeKVRecords(chunk_pipeline_->GrabFreeBufferIndex());
    t_purge_pi_perp_.stop();
  }

  for (auto i = 1; i < omp_get_max_threads(); ++i) {
    perp_.accu_[0].link.count += perp_.accu_[i].link.count;
    perp_.accu_[0].link.likelihood += perp_.accu_[i].link.likelihood;
    perp_.accu_[0].non_link.count += perp_.accu_[i].non_link.count;
    perp_.accu_[0].non_link.likelihood += perp_.accu_[i].non_link.likelihood;
  }

  t_cal_edge_likelihood_.stop();

  // std::cout << std::setprecision(12) << "ratio " << link_ratio <<
  //   " count: link " << link_count << " " << link_likelihood <<
  //   " non-link " << non_link_count << " " << non_link_likelihood <<
  //   std::endl;

  // weight each part proportionally.
  /*
     avg_likelihood = self._link_ratio*(link_likelihood/link_count) + \
     (1-self._link_ratio)*(non_link_likelihood/non_link_count)
     */

  perp_accu accu;
  t_reduce_perp_.start();
  reduce_plus(perp_.accu_[0], &accu);
  t_reduce_perp_.stop();

  // direct calculation.
  Float avg_likelihood = 0.0;
  if (accu.link.count + accu.non_link.count != 0){
    avg_likelihood = (accu.link.likelihood + accu.non_link.likelihood) /
      (accu.link.count + accu.non_link.count);
  }

  average_count = average_count + 1;

  return (-avg_likelihood);
}


int MCMCSamplerStochasticDistributed::node_owner(Vertex node) const {
  if (master_hosts_pi_) {
    return node % mpi_size_;
  } else {
    return 1 + (node % (mpi_size_ - 1));
  }
}


void MCMCSamplerStochasticDistributed::mpi_error_test(
    int r, const std::string &message) {
  if (r != MPI_SUCCESS) {
    throw MCMCException("MPI error " + r + message);
  }
}

}	// namespace learning
}	// namespace mcmc<|MERGE_RESOLUTION|>--- conflicted
+++ resolved
@@ -620,7 +620,6 @@
     " chunk " << max_perplexity_chunk_ << std::endl;
   std::cerr << "phi pipeline depth " << num_buffers_ << std::endl;
 
-<<<<<<< HEAD
   std::cerr << "Use D-KV store type " << args_.dkv_type << std::endl;
   switch (args_.dkv_type) {
   case DKV::TYPE::FILE:
@@ -635,12 +634,9 @@
 #endif
   }
 
+  max_dkv_write_entries_ = max_my_minibatch_nodes;
   d_kv_store_->Init(K + 1, N, num_buffers_, max_pi_cache,
-                    max_my_minibatch_nodes);
-=======
-  max_dkv_write_entries_ = max_my_minibatch_nodes;
-  d_kv_store_->Init(K + 1, N, max_pi_cache, max_dkv_write_entries_);
->>>>>>> 78d1524e
+                    max_dkv_write_entries_);
 
   master_hosts_pi_ = d_kv_store_->include_master();
 
@@ -842,13 +838,6 @@
 
 
 void MCMCSamplerStochasticDistributed::init_pi() {
-<<<<<<< HEAD
-  Float pi[K + 1];
-  std::cerr << "*************** FIXME: load pi only on pi-hoster nodes" <<
-    std::endl;
-  for (Vertex i = mpi_rank_; i < static_cast<Vertex>(N); i += mpi_size_) {
-    std::vector<Float> phi_pi = rng_[0]->gamma(1, 1, 1, K)[0];
-=======
   std::vector<Float*> pi(max_dkv_write_entries_);
   for (auto & p : pi) {
     p = new Float[K + 1];
@@ -867,7 +856,6 @@
     ::size_t chunk = std::min(max_dkv_write_entries_, my_max);
     my_max -= chunk;
     std::vector<std::vector<Float> > phi_pi = rng_[0]->gamma(1, 1, chunk, K);
->>>>>>> 78d1524e
 #ifndef NDEBUG
     for (auto ph : phi_pi) {
       assert(ph >= 0.0);
@@ -878,14 +866,6 @@
       pi_from_phi(pi[j], phi_pi[j]);
     }
 
-<<<<<<< HEAD
-    std::vector<Vertex> node(1, i);
-    std::vector<const Float*> pi_wrapper(1, pi);
-    // Easy performance improvement: accumulate records up to write area
-    // size, then Flush
-    d_kv_store_->WriteKVRecords(node, pi_wrapper);
-    d_kv_store_->FlushKVRecords();
-=======
     std::vector<int32_t> node(chunk);
     for (::size_t j = 0; j < chunk; ++j) {
       node[j] = last_node;
@@ -895,7 +875,6 @@
     d_kv_store_->WriteKVRecords(node, constify(pi));
     d_kv_store_->PurgeKVRecords();
   }
->>>>>>> 78d1524e
 
   for (auto & p : pi) {
     delete[] p;
