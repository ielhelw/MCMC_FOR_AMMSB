#include <mcmc/learning/mcmc_sampler_stochastic_distr.h>

#include <cinttypes>
#include <cmath>

#include <utility>
#include <numeric>
#include <algorithm>	// min, max
#include <chrono>

#include "mcmc/exception.h"

#ifdef MCMC_ENABLE_DISTRIBUTED
#  include <mpi.h>
#else

#define MPI_SUCCESS		0

typedef int MPI_Comm;
#define MPI_COMM_WORLD	0

enum MPI_ERRORS {
  MPI_ERRORS_RETURN,
  MPI_ERRORS_ARE_FATAL,
};

enum MPI_Datatype {
  MPI_INT                    = 0x4c000405,
  MPI_LONG                   = 0x4c000407,
  MPI_UNSIGNED_LONG          = 0x4c000408,
  MPI_DOUBLE                 = 0x4c00080b,
  MPI_BYTE                   = 0x4c00010d,
};

enum MPI_Op {
  MPI_SUM,
};

void *MPI_IN_PLACE = (void *)0x88888888;


int MPI_Init(int *argc, char ***argv) {
  return MPI_SUCCESS;
}

int MPI_Finalize() {
  return MPI_SUCCESS;
}

int MPI_Bcast(void *buffer, int count, MPI_Datatype datatype,
              int root, MPI_Comm comm) {
  return MPI_SUCCESS;
}

int MPI_Barrier(MPI_Comm comm) {
  return MPI_SUCCESS;
}

int MPI_Comm_set_errhandler(MPI_Comm comm, int mode) {
  return MPI_SUCCESS;
}

int MPI_Comm_size(MPI_Comm comm, int *mpi_size) {
  *mpi_size = 1;
  return MPI_SUCCESS;
}

int MPI_Comm_rank(MPI_Comm comm, int *mpi_rank) {
  *mpi_rank = 0;
  return MPI_SUCCESS;
}

::size_t mpi_datatype_size(MPI_Datatype type) {
  switch (type) {
  case MPI_INT:
    return sizeof(int32_t);
  case MPI_LONG:
    return sizeof(int64_t);
  case MPI_UNSIGNED_LONG:
    return sizeof(uint64_t);
  case MPI_DOUBLE:
    return sizeof(double);
  case MPI_BYTE:
    return 1;
  default:
    std::cerr << "Unknown MPI datatype" << std::cerr;
    return 0;
  }
}

int MPI_Scatter(void *sendbuf, int sendcount, MPI_Datatype sendtype,
                void *recvbuf, int recvcount, MPI_Datatype recvtype,
                int root, MPI_Comm comm) {
  memcpy(recvbuf, sendbuf, sendcount * mpi_datatype_size(sendtype));
  return MPI_SUCCESS;
}

int MPI_Scatterv(void *sendbuf, int *sendcounts, int *displs, MPI_Datatype sendtype,
                 void *recvbuf, int recvcount, MPI_Datatype recvtype,
                 int root, MPI_Comm comm) {
  return MPI_Scatter((char *)sendbuf + displs[0] * mpi_datatype_size(sendtype),
                     sendcounts[0], sendtype,
                     recvbuf, recvcount, recvtype,
                     root, comm);
}

int MPI_Allreduce(void *sendbuf, void *recvbuf, int count, MPI_Datatype datatype,
                  MPI_Op op, MPI_Comm comm) {
  if (sendbuf != MPI_IN_PLACE) {
    memcpy(recvbuf, sendbuf, count * mpi_datatype_size(datatype));
  }
  return MPI_SUCCESS;
}

#endif

#include "dkvstore/DKVStoreFile.h"
#ifdef MCMC_ENABLE_RAMCLOUD
#include "dkvstore/DKVStoreRamCloud.h"
#endif
#ifdef MCMC_ENABLE_RDMA
#include "dkvstore/DKVStoreRDMA.h"
#endif

#include "mcmc/np.h"


namespace mcmc {
namespace learning {

#define PRINT_MEM_USAGE() \
do { \
  std::cerr << __func__ << "():" << __LINE__ << " "; \
  print_mem_usage(std::cerr); \
} while (0)

typedef OrderedVertexSet NeighborSet;

using ::mcmc::timer::Timer;


// **************************************************************************
//
// class LocalNetwork
//
// **************************************************************************

void LocalNetwork::unmarshall_local_graph(::size_t index, const Vertex* linked,
                                          ::size_t size) {
  if (linked_edges_.size() <= index) {
    linked_edges_.resize(index + 1);
  }
  linked_edges_[index] = EndpointSet();
  for (::size_t i = 0; i < size; ++i) {
    linked_edges_[index].insert(linked[i]);
  }
}

void LocalNetwork::reset() {
  linked_edges_.clear();
}

bool LocalNetwork::find(const Edge& edge) const {
  const auto &adj = linked_edges_[edge.first];

  return adj.find(edge.second) != adj.end();
}

const LocalNetwork::EndpointSet& LocalNetwork::linked_edges(::size_t i) const {
  return linked_edges_[i];
}


// **************************************************************************
//
// class PerpData
//
// **************************************************************************

void PerpData::Init(::size_t max_perplexity_chunk) {
  // Convert the vertices into their rank, that is all we need

  // Find the ranks
  nodes_.resize(data_.size() * 2);
  Vertex ix = 0;
  for (auto edge : data_) {
    const Edge &e = edge.edge;
    nodes_[ix] = e.first;
    ++ix;
    nodes_[ix] = e.second;
    ++ix;
  }

  pi_.resize(2 * max_perplexity_chunk);

  accu_.resize(omp_get_max_threads());
}



// **************************************************************************
//
// class MCMCSamplerStochasticDistributed
//
// **************************************************************************
MCMCSamplerStochasticDistributed::MCMCSamplerStochasticDistributed(
    const Options &args) : MCMCSamplerStochastic(args), mpi_master_(0) {
  t_populate_pi_           = Timer("  populate pi");
  t_outer_                 = Timer("  iteration");
  t_deploy_minibatch_      = Timer("    deploy minibatch");
  t_mini_batch_            = Timer("      sample_mini_batch");
  t_nodes_in_mini_batch_   = Timer("      nodes_in_mini_batch");
  t_sample_neighbor_nodes_ = Timer("      sample_neighbor_nodes");
  t_load_pi_minibatch_     = Timer("      load minibatch pi");
  t_load_pi_neighbor_      = Timer("      load neighbor pi");
  t_update_phi_            = Timer("      update_phi");
  t_update_phi_in_         = Timer("      update_phi in graph");
  t_barrier_phi_           = Timer("    barrier to update phi");
  t_update_pi_             = Timer("    update_pi");
  t_store_pi_minibatch_    = Timer("      store minibatch pi");
  t_barrier_pi_            = Timer("    barrier to update pi");
  t_update_beta_           = Timer("    update_beta");
  t_beta_zero_             = Timer("      zero beta grads");
  t_beta_rank_             = Timer("      rank minibatch nodes");
  t_beta_calc_grads_       = Timer("      beta calc grads");
  t_beta_sum_grads_        = Timer("      beta sum grads");
  t_beta_update_theta_     = Timer("      update theta");
  t_load_pi_beta_          = Timer("      load pi update_beta");
  t_broadcast_beta_        = Timer("      broadcast beta");
  t_perplexity_            = Timer("  perplexity");
  t_load_pi_perp_          = Timer("      load perplexity pi");
  t_cal_edge_likelihood_   = Timer("      calc edge likelihood");
  t_purge_pi_perp_         = Timer("      purge perplexity pi");
  t_reduce_perp_           = Timer("      reduce/plus perplexity");
  Timer::setTabular(true);
}


MCMCSamplerStochasticDistributed::~MCMCSamplerStochasticDistributed() {
  delete d_kv_store_;

  for (auto &p : pi_update_) {
    delete[] p;
  }

  delete phi_init_rng_;
  for (auto r : neighbor_sample_rng_) {
    delete r;
  }
  for (auto r : phi_update_rng_) {
    delete r;
  }

  (void)MPI_Finalize();
}


void MCMCSamplerStochasticDistributed::BroadcastNetworkInfo() {
  NetworkInfo info;
  int r;

  if (mpi_rank_ == mpi_master_) {
    network.FillInfo(&info);
  }

  r = MPI_Bcast(&info, sizeof info, MPI_BYTE, mpi_master_, MPI_COMM_WORLD);
  mpi_error_test(r, "MPI_Bcast of Network stub info fails");

  if (mpi_rank_ != mpi_master_) {
    network = Network(info);

    N = network.get_num_nodes();
    assert(N != 0);

    beta = std::vector<double>(K, 0.0);
    // In the distributed version, do not allocate the global pi.
    // pi   = std::vector<std::vector<double> >(N, std::vector<double>(K, 0.0));

    // parameters related to sampling
    mini_batch_size = args_.mini_batch_size;
    if (mini_batch_size < 1) {
      mini_batch_size = N / 2;    // default option.
    }

    // ration between link edges and non-link edges
    link_ratio = network.get_num_linked_edges() / ((N * (N - 1)) / 2.0);

    ppx_for_heldout = std::vector<double>(network.get_held_out_size(), 0.0);

    this->info(std::cerr);
  }
}


void MCMCSamplerStochasticDistributed::BroadcastHeldOut() {
  int r;
  int32_t my_held_out_size;

  if (mpi_rank_ == mpi_master_) {
    std::vector<int32_t> count(mpi_size_);	// FIXME: lift to class
    std::vector<int32_t> displ(mpi_size_);	// FIXME: lift to class

    if (args_.REPLICATED_NETWORK) {
      // Ensure perplexity is centrally calculated at the master's
      for (int i = 0; i < mpi_size_; ++i) {
        if (i == mpi_master_) {
          count[i] = network.get_held_out_set().size();
        } else {
          count[i] = 0;
        }
      }
    } else {
      int32_t held_out_marshall_size = network.get_held_out_set().size() /
                                         mpi_size_;
      ::size_t surplus = network.get_held_out_set().size() % mpi_size_;
      for (::size_t i = 0; i < surplus; ++i) {
        count[i] = held_out_marshall_size + 1;
      }
      for (::size_t i = surplus; i < static_cast<::size_t>(mpi_size_); ++i) {
        count[i] = held_out_marshall_size;
      }
    }

    // Scatter the size of each held-out set subset
    r = MPI_Scatter(count.data(), 1, MPI_INT,
                    &my_held_out_size, 1, MPI_INT,
                    mpi_master_, MPI_COMM_WORLD);
    mpi_error_test(r, "MPI_Scatter of held_out_set size fails");

    // Marshall the subsets
    std::vector<EdgeMapItem> buffer(network.get_held_out_set().size());
    struct EdgeMapItem* p = buffer.data();

    for (auto e : network.get_held_out_set()) {
      p->edge = e.first;
      p->is_edge = e.second;
      ++p;
    }

    std::vector<int32_t> bytes(mpi_size_);
    for (::size_t i = 0; i < count.size(); ++i) {
      bytes[i] = count[i] * sizeof(EdgeMapItem);
    }
    displ[0] = 0;
    for (int i = 1; i < mpi_size_; ++i) {
      displ[i] = displ[i - 1] + bytes[i];
    }
    // Scatter the marshalled subgraphs
    perp_.data_.resize(my_held_out_size);
    r = MPI_Scatterv(buffer.data(), bytes.data(), displ.data(), MPI_BYTE,
                     perp_.data_.data(),
                     perp_.data_.size() * sizeof(EdgeMapItem), MPI_BYTE,
                     mpi_master_, MPI_COMM_WORLD);
    mpi_error_test(r, "MPI_Scatterv of held-out set data fails");

  } else {
    // Scatter the fanout of each minibatch node
    r = MPI_Scatter(NULL, 1, MPI_INT,
                    &my_held_out_size, 1, MPI_INT,
                    mpi_master_,
                    MPI_COMM_WORLD);
    mpi_error_test(r, "MPI_Scatter of held_out_set size fails");

    // Scatter the marshalled subgraphs
    perp_.data_.resize(my_held_out_size);
    r = MPI_Scatterv(NULL, NULL, NULL, MPI_BYTE,
                     perp_.data_.data(),
                     perp_.data_.size() * sizeof(EdgeMapItem), MPI_BYTE,
                     mpi_master_, MPI_COMM_WORLD);
  }
}


void MCMCSamplerStochasticDistributed::MasterAwareLoadNetwork() {
<<<<<<< HEAD
  if (args_.REPLICATED_NETWORK) {
    LoadNetwork(mpi_rank_);
=======
  if (REPLICATED_NETWORK) {
    LoadNetwork(mpi_rank_, false);
>>>>>>> 9919e519
  } else {
    if (mpi_rank_ == mpi_master_) {
      LoadNetwork(mpi_rank_, false);
    }
    BroadcastNetworkInfo();
    // No need to broadcast the Network aux stuff, fan_out_cumul_distro and
    // cumulative_edges: it is used at the master only
  }
  BroadcastHeldOut();
}


void MCMCSamplerStochasticDistributed::init() {
  int r;

  // In an OpenMP program: no need for thread support
  r = MPI_Init(NULL, NULL);
  mpi_error_test(r, "MPI_Init() fails");

  r = MPI_Comm_set_errhandler(MPI_COMM_WORLD, MPI_ERRORS_RETURN);
  mpi_error_test(r, "MPI_Comm_set_errhandler fails");

  r = MPI_Comm_size(MPI_COMM_WORLD, &mpi_size_);
  mpi_error_test(r, "MPI_Comm_size() fails");
  r = MPI_Comm_rank(MPI_COMM_WORLD, &mpi_rank_);
  mpi_error_test(r, "MPI_Comm_rank() fails");

<<<<<<< HEAD
  std::cerr << "Use D-KV store type " << args_.dkv_type << std::endl;
  switch (args_.dkv_type) {
=======
  DKV::TYPE::TYPE dkv_type;
  bool forced_master_is_worker;

  po::options_description desc("MCMC Stochastic Distributed");

  max_pi_cache_entries_ = 0;
  desc.add_options()
    ("dkv.type",
     po::value<DKV::TYPE::TYPE>(&dkv_type)->multitoken()->default_value(
#ifdef MCMC_ENABLE_RDMA
      DKV::TYPE::TYPE::RDMA
#elif defined MCMC_ENABLE_RAMCLOUD
      DKV::TYPE::TYPE::RAMCLOUD
#else
      DKV::TYPE::TYPE::FILE
#endif
      ),
     "D-KV store type (file/ramcloud/rdma)")
    ("mcmc.max-pi-cache",
     po::value<::size_t>(&max_pi_cache_entries_)->default_value(0),
     "minibatch chunk size")
    ("mcmc.master_is_worker",
     po::bool_switch(&forced_master_is_worker)->default_value(false),
     "master host also is a worker")
    ("mcmc.replicated-graph",
     po::bool_switch(&REPLICATED_NETWORK)->default_value(false),
     "replicate Network graph")
    ;

  po::variables_map vm;
  po::parsed_options parsed =
    po::basic_command_line_parser<char>(
      args_.getRemains()).options(desc).allow_unregistered().run();
  po::store(parsed, vm);
  // po::basic_command_line_parser<char> clp(options.getRemains());
  // clp.options(desc).allow_unregistered.run();
  // po::store(clp.run(), vm);
  po::notify(vm);

  std::vector<std::string> dkv_args =
    po::collect_unrecognized(parsed.options, po::include_positional);

  std::cerr << "Use D-KV store type " << dkv_type << std::endl;
  switch (dkv_type) {
>>>>>>> 9919e519
  case DKV::TYPE::FILE:
    d_kv_store_ = new DKV::DKVFile::DKVStoreFile();
    break;
#ifdef MCMC_ENABLE_RAMCLOUD
  case DKV::TYPE::RAMCLOUD:
    d_kv_store_ = new DKV::DKVRamCloud::DKVStoreRamCloud();
    break;
#endif
#ifdef MCMC_ENABLE_RDMA
  case DKV::TYPE::RDMA:
    d_kv_store_ = new DKV::DKVRDMA::DKVStoreRDMA();
    break;
#endif
  }

  if (args_.forced_master_is_worker) {
    master_is_worker_ = true;
  } else {
    master_is_worker_ = (mpi_size_ == 1);
  }

  MasterAwareLoadNetwork();

  // control parameters for learning
  //num_node_sample = static_cast< ::size_t>(std::sqrt(network.get_num_nodes()));
  if (args_.num_node_sample == 0) {
    // TODO: automative update..... 
    num_node_sample = N/50;
  } else {
    num_node_sample = args_.num_node_sample;
  }
  if (args_.mini_batch_size == 0) {
    // old default for STRATIFIED_RANDOM_NODE_SAMPLING
    mini_batch_size = N / 10;
  }
  std::cerr << "num_node_sample " << num_node_sample <<
    " a " << a << " b " << b << " c " << c << " alpha " << alpha <<
    " eta (" << eta[0] << "," << eta[1] << ")" << std::endl;

  if (args_.max_pi_cache_entries_ == 0) {
    std::ifstream meminfo("/proc/meminfo");
    int64_t mem_total = -1;
    while (meminfo.good()) {
      char buffer[256];
      char* colon;

      meminfo.getline(buffer, sizeof buffer);
      if (strncmp("MemTotal", buffer, 8) == 0 &&
           (colon = strchr(buffer, ':')) != 0) {
        if (sscanf(colon + 2, "%ld", &mem_total) != 1) {
          throw NumberFormatException("MemTotal must be a longlong");
        }
        break;
      }
    }
    if (mem_total == -1) {
      throw InvalidArgumentException(
              "/proc/meminfo has no line for MemTotal");
    }
    // /proc/meminfo reports KB
    ::size_t pi_total = (1024 * mem_total) / ((K + 1) * sizeof(double));
    args_.max_pi_cache_entries_ = pi_total / 32;
  }

  max_minibatch_nodes_ = network.minibatch_nodes_for_strategy(
                            mini_batch_size, strategy);
  ::size_t workers;
  if (master_is_worker_) {
    workers = mpi_size_;
  } else {
    workers = mpi_size_ - 1;
  }
  // pi cache hosts chunked subset of minibatch nodes + their neighbors
  max_minibatch_chunk_ = args_.max_pi_cache_entries_ / (1 + real_num_node_sample());
  ::size_t max_my_minibatch_nodes = std::min(max_minibatch_chunk_,
                                             (max_minibatch_nodes_ +
                                                workers - 1) /
                                             workers);
  ::size_t max_minibatch_neighbors = max_my_minibatch_nodes *
                                      real_num_node_sample();

  // for perplexity, cache pi for both vertexes of each edge
  max_perplexity_chunk_ = args_.max_pi_cache_entries_ / 2;
  ::size_t num_perp_nodes = (2 * network.get_held_out_size() +
                             workers - 1) / workers;
  ::size_t max_my_perp_nodes = std::min(max_perplexity_chunk_,
                                        num_perp_nodes);

  if (mpi_rank_ == mpi_master_) {
    // master must cache pi[minibatch] for update_beta
    max_minibatch_neighbors = std::max(max_minibatch_neighbors,
                                       max_minibatch_nodes_);
    if (max_minibatch_neighbors > args_.max_pi_cache_entries_) {
      throw MCMCException("pi cache cannot contain pi[minibatch] for beta, "
                          "refactor so update_beta is chunked");
    }
  }

  ::size_t max_pi_cache = std::max(max_my_minibatch_nodes +
                                     max_minibatch_neighbors,
                                   max_my_perp_nodes);

  std::cerr << "minibatch size param " << mini_batch_size <<
    " max " << max_minibatch_nodes_ <<
    " chunk " << max_minibatch_chunk_ <<
    " #neighbors(total) " << max_minibatch_neighbors << std::endl;
  std::cerr << "perplexity nodes total " <<
    (network.get_held_out_size() * 2) <<
    " local " << num_perp_nodes <<
    " mine " << max_my_perp_nodes <<
    " chunk " << max_perplexity_chunk_ << std::endl;

  d_kv_store_->Init(K + 1, N, max_pi_cache, max_my_minibatch_nodes, args_.getRemains());

  master_hosts_pi_ = d_kv_store_->include_master();

  std::cerr << "Master is " << (master_is_worker_ ? "" : "not ") <<
    "a worker, does " << (master_hosts_pi_ ? "" : "not ") <<
    "host pi values" << std::endl;

  // Need to know max_perplexity_chunk_ to Init perp_
  perp_.Init(max_perplexity_chunk_);

  if (mpi_rank_ == mpi_master_) {
    init_beta();
  }

  // Make phi_update_rng_ depend on mpi_rank_ and thread Id
  std::cerr << "Create per-thread PHI_UPDATE randoms" << std::endl;
  phi_update_rng_.resize(omp_get_max_threads());
  int seed;
  seed = args_.random_seed + SourceAwareRandom::PHI_UPDATE;
  for (::size_t i = 0; i < phi_update_rng_.size(); ++i) {
    int my_seed = seed + 1 + i + mpi_rank_ * phi_update_rng_.size();
    phi_update_rng_[i] = new Random::Random(my_seed, seed,
                                            RANDOM_PRESERVE_RANGE_ORDER);
  }

  // Make neighbor_sample_rng_ depend on mpi_rank_ and thread Id
  std::cerr << "Create per-thread NEIGHBOR_SAMPLER randoms" << std::endl;
  neighbor_sample_rng_.resize(omp_get_max_threads());
  seed = args_.random_seed + SourceAwareRandom::NEIGHBOR_SAMPLER;
  for (::size_t i = 0; i < phi_update_rng_.size(); ++i) {
    int my_seed = seed + 1 + i + mpi_rank_ * phi_update_rng_.size();
    neighbor_sample_rng_[i] = new Random::Random(my_seed, seed,
                                                 RANDOM_PRESERVE_RANGE_ORDER);
  }

  // Make phi_init_rng_ depend on mpi_rank_
  seed = args_.random_seed + SourceAwareRandom::PHI_INIT;
  phi_init_rng_ = new Random::Random(seed + 1 + mpi_rank_, seed,
                                     RANDOM_PRESERVE_RANGE_ORDER);

  t_populate_pi_.start();
  init_pi();
  t_populate_pi_.stop();

  pi_update_.resize(max_minibatch_nodes_);
  for (auto &p : pi_update_) {
    p = new double[K + 1];
  }
  grads_beta_.resize(omp_get_max_threads());
  for (auto &g : grads_beta_) {
    g = std::vector<std::vector<double> >(K, std::vector<double>(2));    // gradients K*2 dimension
  }

  std::cerr << "Random seed " << std::hex << "0x" <<
    rng_.random(SourceAwareRandom::GRAPH_INIT)->seed(0) <<
    ",0x" <<
    rng_.random(SourceAwareRandom::GRAPH_INIT)->seed(1) <<
    std::endl;
  std::cerr << std::dec;
}


void MCMCSamplerStochasticDistributed::run() {
  /** run mini-batch based MCMC sampler, based on the sungjin's note */

  PRINT_MEM_USAGE();

  using namespace std::chrono;

  std::vector<std::vector<double>> phi_node(max_minibatch_nodes_,
                                            std::vector<double>(K + 1));

  int r;

  r = MPI_Barrier(MPI_COMM_WORLD);
  mpi_error_test(r, "MPI_Barrier(initial) fails");

  t_start_ = clock();
  while (step_count < max_iteration && ! is_converged()) {

    t_outer_.start();
    // auto l1 = std::chrono::system_clock::now();
    //if (step_count > 200000){
    //interval = 2;
    //}
    check_perplexity();

    t_broadcast_beta_.start();
    r = MPI_Bcast(beta.data(), beta.size(), MPI_DOUBLE, mpi_master_,
                  MPI_COMM_WORLD);
    mpi_error_test(r, "MPI_Bcast of beta fails");
    t_broadcast_beta_.stop();

    t_deploy_minibatch_.start();
    // edgeSample is nonempty only at the master
    // assigns nodes_
    EdgeSample edgeSample = deploy_mini_batch();
    t_deploy_minibatch_.stop();
    // std::cerr << "Minibatch nodes " << nodes_.size() << std::endl;

    update_phi(&phi_node);

    // all synchronize with barrier: ensure we read pi/phi_sum from current
    // iteration
    t_barrier_phi_.start();
    r = MPI_Barrier(MPI_COMM_WORLD);
    mpi_error_test(r, "MPI_Barrier(post phi) fails");
    t_barrier_phi_.stop();

    // TODO calculate and store updated values for pi/phi_sum
    t_update_pi_.start();
#pragma omp parallel for // num_threads (12)
    for (::size_t i = 0; i < nodes_.size(); ++i) {
      pi_from_phi(pi_update_[i], phi_node[i]);
    }
    t_update_pi_.stop();
    // std::cerr << "write back phi/pi after update" << std::endl;
    t_store_pi_minibatch_.start();
    d_kv_store_->WriteKVRecords(nodes_, constify(pi_update_));
    t_store_pi_minibatch_.stop();
    d_kv_store_->PurgeKVRecords();

    // all synchronize with barrier
    t_barrier_pi_.start();
    r = MPI_Barrier(MPI_COMM_WORLD);
    mpi_error_test(r, "MPI_Barrier(post pi) fails");
    t_barrier_pi_.stop();

    if (mpi_rank_ == mpi_master_) {
      // TODO load pi/phi values for the minibatch nodes
      t_update_beta_.start();
      update_beta(*edgeSample.first, edgeSample.second);
      t_update_beta_.stop();

      // TODO FIXME allocate this outside the loop
      delete edgeSample.first;
    }

    ++step_count;
    t_outer_.stop();
    // auto l2 = std::chrono::system_clock::now();
  }

  check_perplexity();

  Timer::printHeader(std::cout);
  std::cout << t_populate_pi_ << std::endl;
  std::cout << t_outer_ << std::endl;
  std::cout << t_deploy_minibatch_ << std::endl;
  std::cout << t_mini_batch_ << std::endl;
  std::cout << t_nodes_in_mini_batch_ << std::endl;
  std::cout << "    update_phi" << std::endl;
  std::cout << t_sample_neighbor_nodes_ << std::endl;
  std::cout << t_load_pi_minibatch_ << std::endl;
  std::cout << t_load_pi_neighbor_ << std::endl;
  std::cout << t_update_phi_ << std::endl;
  std::cout << t_update_phi_in_ << std::endl;
  std::cout << t_barrier_phi_ << std::endl;
  std::cout << t_update_pi_ << std::endl;
  std::cout << t_store_pi_minibatch_ << std::endl;
  std::cout << t_purge_pi_perp_ << std::endl;
  std::cout << t_reduce_perp_ << std::endl;
  std::cout << t_barrier_pi_ << std::endl;
  std::cout << t_update_beta_ << std::endl;
  std::cout << t_beta_zero_ << std::endl;
  std::cout << t_beta_rank_ << std::endl;
  std::cout << t_load_pi_beta_ << std::endl;
  std::cout << t_beta_calc_grads_ << std::endl;
  std::cout << t_beta_sum_grads_ << std::endl;
  std::cout << t_beta_update_theta_ << std::endl;
  std::cout << t_broadcast_beta_ << std::endl;
  std::cout << t_perplexity_ << std::endl;
  std::cout << t_load_pi_perp_ << std::endl;
  std::cout << t_cal_edge_likelihood_ << std::endl;
  std::cout << t_reduce_perp_ << std::endl;
}


::size_t MCMCSamplerStochasticDistributed::real_num_node_sample() const {
  return num_node_sample + 1;
}


void MCMCSamplerStochasticDistributed::init_beta() {
  // TODO only at the Master
  // model parameters and re-parameterization
  // since the model parameter - \pi and \beta should stay in the simplex,
  // we need to restrict the sum of probability equals to 1.  The way we
  // restrict this is using re-reparameterization techniques, where we
  // introduce another set of variables, and update them first followed by
  // updating \pi and \beta.
  // parameterization for \beta
  theta = rng_.random(SourceAwareRandom::THETA_INIT)->gamma(eta[0], eta[1],
                                                            K, 2);
  // std::cerr << "Ignore eta[] in random.gamma: use 100.0 and 0.01" << std::endl;
  // parameterization for \beta
  // theta = rng_.random(SourceAwareRandom::THETA_INIT)->->gamma(100.0, 0.01, K, 2);

  std::vector<std::vector<double> > temp(theta.size(),
                                         std::vector<double>(theta[0].size()));
  np::row_normalize(&temp, theta);
  std::transform(temp.begin(), temp.end(), beta.begin(),
                 np::SelectColumn<double>(1));

  if (true) {
    std::cout << std::fixed << std::setprecision(12) << "beta[0] " << beta[0] <<
      std::endl;
  } else {
    std::cerr << "beta ";
    for (::size_t k = 0; k < K; ++k) {
      std::cerr << std::fixed << std::setprecision(12) << beta[k] << " ";
    }
    std::cerr << std::endl;
  }

}


// Calculate pi[0..K> ++ phi_sum from phi[0..K>
void MCMCSamplerStochasticDistributed::pi_from_phi(
    double* pi, const std::vector<double> &phi) {
  double phi_sum = std::accumulate(phi.begin(), phi.begin() + K, 0.0);
  for (::size_t k = 0; k < K; ++k) {
    pi[k] = phi[k] / phi_sum;
  }

  pi[K] = phi_sum;
}


void MCMCSamplerStochasticDistributed::init_pi() {
  double pi[K + 1];
  std::cerr << "*************** FIXME: load pi only on pi-hoster nodes" <<
    std::endl;
  for (int32_t i = mpi_rank_; i < static_cast<int32_t>(N); i += mpi_size_) {
    std::vector<double> phi_pi = phi_init_rng_->gamma(1, 1, 1, K)[0];
    if (true) {
      if (i < 10) {
        std::cerr << "phi[" << i << "]: ";
        for (::size_t k = 0; k < std::min(K, 10UL); ++k) {
          std::cerr << std::fixed << std::setprecision(12) << phi_pi[k] << " ";
        }
        std::cerr << std::endl;
      }
    }
#ifndef NDEBUG
    for (auto ph : phi_pi) {
      assert(ph >= 0.0);
    }
#endif

    pi_from_phi(pi, phi_pi);
    if (true) {
      if (i < 10) {
        std::cerr << "pi[" << i << "]: ";
        for (::size_t k = 0; k < std::min(K, 10UL); ++k) {
          std::cerr << std::fixed << std::setprecision(12) << pi[k] << " ";
        }
        std::cerr << std::endl;
      }
    }

    std::vector<int32_t> node(1, i);
    std::vector<const double*> pi_wrapper(1, pi);
    // Easy performance improvement: accumulate records up to write area
    // size, the Write/Purge
    d_kv_store_->WriteKVRecords(node, pi_wrapper);
    d_kv_store_->PurgeKVRecords();
  }
}


void MCMCSamplerStochasticDistributed::check_perplexity() {
  if (step_count % interval == 0) {
    t_perplexity_.start();
    // TODO load pi for the held-out set to calculate perplexity
    double ppx_score = cal_perplexity_held_out();
    t_perplexity_.stop();
    std::cout << std::fixed << std::setprecision(12) <<
      "step count: " << step_count <<
      " perplexity for hold out set: " << ppx_score << std::endl;
    ppxs_held_out.push_back(ppx_score);

    clock_t t2 = clock();
    double diff = (double)t2 - (double)t_start_;
    double seconds = diff / CLOCKS_PER_SEC;
    timings_.push_back(seconds);
    iterations.push_back(step_count);
#if 0
    if (ppx_score < 5.0) {
      stepsize_switch = true;
      //print "switching to smaller step size mode!"
    }
#endif
  }

  // write into file
  if (step_count % 2000 == 1) {
    if (false) {
      throw MCMCException(
          "Implement parallel dump of perplexity[node] history");
      std::ofstream myfile;
      std::string file_name = "mcmc_stochastic_" + to_string(K) +
        "_num_nodes_" + to_string(num_node_sample) + "_us_air.txt";
      myfile.open (file_name);
      int size = ppxs_held_out.size();
      for (int i = 0; i < size; ++i){

        //int iteration = i * 100 + 1;
        myfile << iterations[i] << "    " << timings_[i] << "    " <<
          ppxs_held_out[i] << "\n";
      }

      myfile.close();
    }
  }
}


void MCMCSamplerStochasticDistributed::ScatterSubGraph(
    const std::vector<std::vector<int32_t>> &subminibatch) {
  std::vector<int32_t> set_size(nodes_.size());
  std::vector<Vertex> flat_subgraph;
  int r;

  local_network_.reset();

  if (mpi_rank_ == mpi_master_) {
    std::vector<int32_t> size_count(mpi_size_);	        // FIXME: lift to class
    std::vector<int32_t> size_displ(mpi_size_);	        // FIXME: lift to class
    std::vector<int32_t> subgraph_count(mpi_size_);	// FIXME: lift to class
    std::vector<int32_t> subgraph_displ(mpi_size_);	// FIXME: lift to class
    std::vector<int32_t> workers_set_size;

    // Data dependency on workers_set_size
    for (int i = 0; i < mpi_size_; ++i) {
      subgraph_count[i] = 0;
      for (::size_t j = 0; j < subminibatch[i].size(); ++j) {
        int32_t fan_out = network.get_fan_out(subminibatch[i][j]);
        workers_set_size.push_back(fan_out);
        subgraph_count[i] += fan_out;
      }
      size_count[i] = subminibatch[i].size();
    }

    size_displ[0] = 0;
    subgraph_displ[0] = 0;
    for (int i = 1; i < mpi_size_; ++i) {
      size_displ[i] = size_displ[i - 1] + size_count[i - 1];
      subgraph_displ[i] = subgraph_displ[i - 1] + subgraph_count[i - 1];
    }

    // Scatter the fanout of each minibatch node
    r = MPI_Scatterv(workers_set_size.data(),
                     size_count.data(),
                     size_displ.data(),
                     MPI_INT,
                     set_size.data(),
                     set_size.size(),
                     MPI_INT,
                     mpi_master_,
                     MPI_COMM_WORLD);
    mpi_error_test(r, "MPI_Scatterv of minibatch fails");

    // Marshall the subgraphs
    ::size_t total_edges = np::sum(workers_set_size);
    std::vector<Vertex> subgraphs(total_edges);
    ::size_t marshalled = 0;
    for (int i = 0; i < mpi_size_; ++i) {
      for (::size_t j = 0; j < subminibatch[i].size(); ++j) {
        assert(marshalled + network.get_fan_out(subminibatch[i][j]) <=
               total_edges);
        Vertex* marshall = subgraphs.data() + marshalled;
        ::size_t n = network.marshall_edges_from(subminibatch[i][j],
                                                 marshall);
        // std::cerr << "Marshall to peer " << i << ": " << n <<
        //   " edges" << std::endl;
        marshalled += n;
      }
    }
    // std::cerr << "Total marshalled " << marshalled <<
    //  " presumed " << total_edges << std::endl;
    assert(marshalled == total_edges);

    // Scatter the marshalled subgraphs
    ::size_t total_set_size = np::sum(set_size);
    flat_subgraph.resize(total_set_size);
    r = MPI_Scatterv(subgraphs.data(),
                     subgraph_count.data(),
                     subgraph_displ.data(),
                     MPI_INT,
                     flat_subgraph.data(),
                     flat_subgraph.size(),
                     MPI_INT,
                     mpi_master_,
                     MPI_COMM_WORLD);

  } else {
    // Scatter the fanout of each minibatch node
    r = MPI_Scatterv(NULL,
                     NULL,
                     NULL,
                     MPI_INT,
                     set_size.data(),
                     set_size.size(),
                     MPI_INT,
                     mpi_master_,
                     MPI_COMM_WORLD);
    mpi_error_test(r, "MPI_Scatterv of minibatch fails");

    // Scatter the marshalled subgraphs
    ::size_t total_set_size = np::sum(set_size);
    flat_subgraph.resize(total_set_size);
    r = MPI_Scatterv(NULL,
                     NULL,
                     NULL,
                     MPI_INT,
                     flat_subgraph.data(),
                     flat_subgraph.size(),
                     MPI_INT,
                     mpi_master_,
                     MPI_COMM_WORLD);
  }

  ::size_t offset = 0;
  for (::size_t i = 0; i < set_size.size(); ++i) {
    Vertex* marshall = &flat_subgraph[offset];
    local_network_.unmarshall_local_graph(i, marshall, set_size[i]);
    offset += set_size[i];
    if (false) {
      std::cerr << "Vertex " << nodes_[i] << ": ";
      for (auto p : local_network_.linked_edges(i)) {
        std::cerr << p << " ";
      }
      std::cerr << std::endl;
      std::cerr << "Unmarshalled " << set_size[i] << " edges" << std::endl;
    }
  }
}


EdgeSample MCMCSamplerStochasticDistributed::deploy_mini_batch() {
  std::vector<std::vector<int>> subminibatch;
  std::vector<int32_t> minibatch_chunk(mpi_size_);      // FIXME: lift to class
  std::vector<int32_t> scatter_minibatch;               // FIXME: lift to class
  std::vector<int32_t> scatter_displs(mpi_size_);       // FIXME: lift to class
  int		r;
  EdgeSample edgeSample;

  if (mpi_rank_ == mpi_master_) {
    // std::cerr << "Invoke sample_mini_batch" << std::endl;
    t_mini_batch_.start();
    edgeSample = network.sample_mini_batch(mini_batch_size,
                                           strategy::STRATIFIED_RANDOM_NODE);
    t_mini_batch_.stop();
    const MinibatchSet &mini_batch = *edgeSample.first;
    if (false) {
      std::cerr << "Minibatch[" << mini_batch.size() << "]: ";
      for (auto e : mini_batch) {
        std::cerr << e << " ";
      }
      std::cerr << std::endl;
    }
    // std::cerr << "Done sample_mini_batch" << std::endl;

    // iterate through each node in the mini batch.
    t_nodes_in_mini_batch_.start();
    OrderedVertexSet nodes = nodes_in_batch(mini_batch);
    t_nodes_in_mini_batch_.stop();
    // std::cerr << "mini_batch size " << mini_batch.size() <<
    //   " num_node_sample " << num_node_sample << std::endl;

    subminibatch.resize(mpi_size_);	// FIXME: lift to class, size is static

    ::size_t workers = master_is_worker_ ? mpi_size_ : mpi_size_ - 1;
    ::size_t upper_bound = (nodes.size() + workers - 1) / workers;
    std::unordered_set<Vertex> unassigned;
    for (auto n: nodes) {
      ::size_t owner = node_owner(n);
      if (subminibatch[owner].size() == upper_bound) {
        unassigned.insert(n);
      } else {
        subminibatch[owner].push_back(n);
      }
    }
    if (false) {
      std::cerr << "#nodes " << nodes.size() <<
        " #unassigned " << unassigned.size() <<
        " upb " << upper_bound << std::endl;

      std::cerr << "subminibatch[" << subminibatch.size() << "] = [";
      for (auto s : subminibatch) {
        std::cerr << s.size() << " ";
      }
      std::cerr << "]" << std::endl;
    }

    ::size_t i = master_is_worker_ ? 0 : 1;
    for (auto n: unassigned) {
      while (subminibatch[i].size() == upper_bound) {
        ++i;
        assert(i < static_cast< ::size_t>(mpi_size_));
      }
      subminibatch[i].push_back(n);
    }

    scatter_minibatch.clear();
    int32_t running_sum = 0;
    for (int i = 0; i < mpi_size_; ++i) {
      minibatch_chunk[i] = subminibatch[i].size();
      scatter_displs[i] = running_sum;
      running_sum += subminibatch[i].size();
      scatter_minibatch.insert(scatter_minibatch.end(),
                               subminibatch[i].begin(),
                               subminibatch[i].end());
    }
  }

  int32_t my_minibatch_size;
  r = MPI_Scatter(minibatch_chunk.data(), 1, MPI_INT,
                  &my_minibatch_size, 1, MPI_INT,
                  mpi_master_, MPI_COMM_WORLD);
  mpi_error_test(r, "MPI_Scatter of minibatch chunks fails");
  nodes_.resize(my_minibatch_size);

  if (mpi_rank_ == mpi_master_) {
    // TODO Master scatters the minibatch nodes over the workers,
    // preferably with consideration for both load balance and locality
    r = MPI_Scatterv(scatter_minibatch.data(),
                     minibatch_chunk.data(),
                     scatter_displs.data(),
                     MPI_INT,
                     nodes_.data(),
                     my_minibatch_size,
                     MPI_INT,
                     mpi_master_,
                     MPI_COMM_WORLD);
    mpi_error_test(r, "MPI_Scatterv of minibatch fails");

  } else {
    r = MPI_Scatterv(NULL, NULL, NULL, MPI_INT,
                     nodes_.data(), my_minibatch_size, MPI_INT,
                     mpi_master_, MPI_COMM_WORLD);
    mpi_error_test(r, "MPI_Scatterv of minibatch fails");
  }

  if (false) {
    std::cerr << "Master gives me minibatch nodes[" << my_minibatch_size <<
      "] ";
    for (auto n : nodes_) {
      std::cerr << n << " ";
    }
    std::cerr << std::endl;
  }

  if (! args_.REPLICATED_NETWORK) {
    ScatterSubGraph(subminibatch);
  }

  return edgeSample;
}


void MCMCSamplerStochasticDistributed::update_phi(
    std::vector<std::vector<double>>* phi_node) {
  std::vector<double*> pi_node;
  std::vector<double*> pi_neighbor;
  std::vector<int32_t> flat_neighbors;

  double eps_t  = a * std::pow(1 + step_count / b, -c);	// step size
  // double eps_t = std::pow(1024+step_count, -0.5);

  for (::size_t chunk_start = 0;
       chunk_start < nodes_.size();
       chunk_start += max_minibatch_chunk_) {
    ::size_t chunk = std::min(max_minibatch_chunk_,
                              nodes_.size() - chunk_start);

    std::vector<int32_t> chunk_nodes(nodes_.begin() + chunk_start,
                                     nodes_.begin() + chunk_start + chunk);

    // ************ load minibatch node pi from D-KV store **************
    t_load_pi_minibatch_.start();
    pi_node.resize(chunk_nodes.size());
    d_kv_store_->ReadKVRecords(pi_node, chunk_nodes, DKV::RW_MODE::READ_ONLY);
    t_load_pi_minibatch_.stop();

    // ************ sample neighbor nodes in parallel at each host ******
    // std::cerr << "Sample neighbor nodes" << std::endl;
    t_sample_neighbor_nodes_.start();
    pi_neighbor.resize(chunk_nodes.size() * real_num_node_sample());
    flat_neighbors.resize(chunk_nodes.size() * real_num_node_sample());
#pragma omp parallel for // num_threads (12)
    for (::size_t i = 0; i < chunk_nodes.size(); ++i) {
      Vertex node = chunk_nodes[i];
      // sample a mini-batch of neighbors
      auto rng = neighbor_sample_rng_[omp_get_thread_num()];
      NeighborSet neighbors = sample_neighbor_nodes(num_node_sample, node,
                                                    rng);
      assert(neighbors.size() == real_num_node_sample());
      // Cannot use flat_neighbors.insert() because it may (concurrently)
      // attempt to resize flat_neighbors.
      ::size_t j = i * real_num_node_sample();
      for (auto n : neighbors) {
        memcpy(flat_neighbors.data() + j, &n, sizeof n);
        ++j;
      }
    }
    t_sample_neighbor_nodes_.stop();

    // ************ load neighor pi from D-KV store **********
    t_load_pi_neighbor_.start();
    d_kv_store_->ReadKVRecords(pi_neighbor,
                               flat_neighbors,
                               DKV::RW_MODE::READ_ONLY);
    t_load_pi_neighbor_.stop();

    t_update_phi_.start();
#pragma omp parallel for // num_threads (12)
    for (::size_t i = 0; i < chunk_nodes.size(); ++i) {
      Vertex node = chunk_nodes[i];
      update_phi_node(chunk_start + i, node, pi_node[i],
                      flat_neighbors.begin() + i * real_num_node_sample(),
                      pi_neighbor.begin() + i * real_num_node_sample(),
                      eps_t, phi_update_rng_[omp_get_thread_num()],
                      &(*phi_node)[chunk_start + i]);
    }
    t_update_phi_.stop();
  }
}


void MCMCSamplerStochasticDistributed::update_phi_node(
    ::size_t index, Vertex i, const double* pi_node,
    const std::vector<int32_t>::iterator &neighbors,
    const std::vector<double*>::iterator &pi,
    double eps_t, Random::Random* rnd,
    std::vector<double>* phi_node	// out parameter
    ) {
  if (false) {
    std::cerr << "update_phi pre ";
    std::cerr << "phi[" << i << "] ";
    for (::size_t k = 0; k < K; ++k) {
      std::cerr << std::fixed << std::setprecision(12) << (pi_node[k] * pi_node[K]) << " ";
    }
    std::cerr << std::endl;
    std::cerr << "pi[" << i << "] ";
    for (::size_t k = 0; k < K; ++k) {
      std::cerr << std::fixed << std::setprecision(12) << pi_node[k] << " ";
    }
    std::cerr << std::endl;
    for (::size_t ix = 0; ix < real_num_node_sample(); ++ix) {
      int32_t neighbor = neighbors[ix];
      std::cerr << "pi[" << neighbor << "] ";
      for (::size_t k = 0; k < K; ++k) {
        std::cerr << std::fixed << std::setprecision(12) << pi[ix][k] << " ";
      }
      std::cerr << std::endl;
      ++ix;
    }
  }

  double phi_i_sum = pi_node[K];
  std::vector<double> grads(K, 0.0);	// gradient for K classes

  for (::size_t ix = 0; ix < real_num_node_sample(); ++ix) {
    int32_t neighbor = neighbors[ix];
    if (i != neighbor) {
      int y_ab = 0;		// observation
      if (omp_get_max_threads() == 1) {
        t_update_phi_in_.start();
      }
      if (args_.REPLICATED_NETWORK) {
        Edge edge(std::min(i, neighbor), std::max(i, neighbor));
        if (edge.in(network.get_linked_edges())) {
          y_ab = 1;
        }
      } else {
        Edge edge(index, neighbor);
        if (local_network_.find(edge)) {
          y_ab = 1;
        }
      }
      if (omp_get_max_threads() == 1) {
        t_update_phi_in_.stop();
      }

      std::vector<double> probs(K);
      double e = (y_ab == 1) ? epsilon : 1.0 - epsilon;
      for (::size_t k = 0; k < K; ++k) {
        double f = (y_ab == 1) ? (beta[k] - epsilon) : (epsilon - beta[k]);
        probs[k] = pi_node[k] * (pi[ix][k] * f + e);
      }

      double prob_sum = np::sum(probs);
      // std::cerr << std::fixed << std::setprecision(12) << "node " << i <<
      //    " neighb " << neighbor << " prob_sum " << prob_sum <<
      //    " phi_i_sum " << phi_i_sum <<
      //    " #sample " << real_num_node_sample() << std::endl;
      for (::size_t k = 0; k < K; ++k) {
        grads[k] += ((probs[k] / prob_sum) / pi_node[k] - 1.0) / phi_i_sum;
      }
    } else {
      std::cerr << "Skip self loop <" << i << "," << neighbor << ">" << std::endl;
    }
  }

  std::vector<double> noise = rnd->randn(K);	// random gaussian noise.
  double Nn = (1.0 * N) / num_node_sample;
  // update phi for node i
  for (::size_t k = 0; k < K; ++k) {
    double phi_node_k = pi_node[k] * phi_i_sum;
    (*phi_node)[k] = std::abs(phi_node_k + eps_t / 2 * (alpha - phi_node_k +
                                                        Nn * grads[k]) +
                              sqrt(eps_t * phi_node_k) * noise[k]);
  }
}


void MCMCSamplerStochasticDistributed::update_beta(
    const MinibatchSet &mini_batch, double scale) {

  t_beta_zero_.start();
#pragma omp parallel for
  for (int i = 0; i < omp_get_max_threads(); ++i) {
    for (::size_t k = 0; k < K; ++k) {
      grads_beta_[i][k][0] = 0.0;
      grads_beta_[i][k][1] = 0.0;
    }
  }
  // sums = np.sum(self.__theta,1)
  std::vector<double> theta_sum(theta.size());
  std::transform(theta.begin(), theta.end(), theta_sum.begin(),
                 np::sum<double>);
  t_beta_zero_.stop();

  t_beta_rank_.start();
  // FIXME: already did the nodes_in_batch() -- only the ranking remains
  std::unordered_map<Vertex, Vertex> node_rank;
  std::vector<Vertex> nodes;
  for (auto e : mini_batch) {
    Vertex i = e.first;
    Vertex j = e.second;
    if (node_rank.find(i) == node_rank.end()) {
      ::size_t next = node_rank.size();
      node_rank[i] = next;
      nodes.push_back(i);
    }
    if (node_rank.find(j) == node_rank.end()) {
      ::size_t next = node_rank.size();
      node_rank[j] = next;
      nodes.push_back(j);
    }
    assert(node_rank.size() == nodes.size());
  }
  t_beta_rank_.stop();

  t_load_pi_beta_.start();
  std::vector<double*> pi(node_rank.size());
  d_kv_store_->ReadKVRecords(pi, nodes, DKV::RW_MODE::READ_ONLY);
  t_load_pi_beta_.stop();

  // update gamma, only update node in the grad
  double eps_t = a * std::pow(1.0 + step_count / b, -c);
  //double eps_t = std::pow(1024+step_count, -0.5);
  t_beta_calc_grads_.start();
  std::vector<Edge> v_mini_batch(mini_batch.begin(), mini_batch.end());
#pragma omp parallel for // num_threads (12)
  for (::size_t e = 0; e < v_mini_batch.size(); ++e) {
    const auto *edge = &v_mini_batch[e];
    std::vector<double> probs(K);

    int y = 0;
    if (edge->in(network.get_linked_edges())) {
      y = 1;
    }
    Vertex i = node_rank[edge->first];
    Vertex j = node_rank[edge->second];

    double pi_sum = 0.0;
    for (::size_t k = 0; k < K; ++k) {
      // Note: this is the KV-store cached pi, not the Learner item
      pi_sum += pi[i][k] * pi[j][k];
      double f = pi[i][k] * pi[j][k];
      if (y == 1) {
        probs[k] = beta[k] * f;
      } else {
        probs[k] = (1.0 - beta[k]) * f;
      }
    }

    double prob_0 = ((y == 1) ? epsilon : (1.0 - epsilon)) * (1.0 - pi_sum);
    double prob_sum = np::sum(probs) + prob_0;
    for (::size_t k = 0; k < K; ++k) {
      double f = probs[k] / prob_sum;
      double one_over_theta_sum = 1.0 / theta_sum[k];
      grads_beta_[omp_get_thread_num()][k][0] += f * ((1 - y) / theta[k][0] -
                                                      one_over_theta_sum);
      grads_beta_[omp_get_thread_num()][k][1] += f * (y / theta[k][1] -
                                                      one_over_theta_sum);
    }
  }
  t_beta_calc_grads_.stop();

  t_beta_sum_grads_.start();
#pragma omp parallel for
  for (::size_t k = 0; k < K; ++k) {
    for (int i = 1; i < omp_get_max_threads(); ++i) {
      grads_beta_[0][k][0] += grads_beta_[i][k][0];
      grads_beta_[0][k][1] += grads_beta_[i][k][1];
    }
  }
  t_beta_sum_grads_.stop();

  t_beta_update_theta_.start();
  // update theta

  // random noise.
  std::vector<std::vector<double> > noise =
    rng_.random(SourceAwareRandom::BETA_UPDATE)->randn(K, 2);
#pragma omp parallel for
  for (::size_t k = 0; k < K; ++k) {
    for (::size_t i = 0; i < 2; ++i) {
      double f = std::sqrt(eps_t * theta[k][i]);
      theta[k][i] = std::abs(theta[k][i] +
                             eps_t / 2.0 * (eta[i] - theta[k][i] +
                                            scale * grads_beta_[0][k][i]) +
                             f * noise[k][i]);
    }
  }

  std::vector<std::vector<double> > temp(theta.size(),
                                         std::vector<double>(theta[0].size()));
  np::row_normalize(&temp, theta);
  std::transform(temp.begin(), temp.end(), beta.begin(),
                 np::SelectColumn<double>(1));

  d_kv_store_->PurgeKVRecords();
  t_beta_update_theta_.stop();

}


void MCMCSamplerStochasticDistributed::reduce_plus(const perp_accu &in,
                                                   perp_accu* accu) {
  int r;
  uint64_t count[2] = { in.link.count, in.non_link.count };
  double likelihood[2] = { in.link.likelihood, in.non_link.likelihood };

  r = MPI_Allreduce(MPI_IN_PLACE, count, 2, MPI_UNSIGNED_LONG, MPI_SUM,
                    MPI_COMM_WORLD);
  mpi_error_test(r, "Reduce/plus of perplexity counts fails");
  r = MPI_Allreduce(MPI_IN_PLACE, likelihood, 2, MPI_DOUBLE, MPI_SUM,
                    MPI_COMM_WORLD);
  mpi_error_test(r, "Reduce/plus of perplexity likelihoods fails");

  accu->link.count = count[0];
  accu->non_link.count = count[1];
  accu->link.likelihood = likelihood[0];
  accu->non_link.likelihood = likelihood[1];
}


/**
 * calculate the perplexity for data.
 * perplexity defines as exponential of negative average log likelihood. 
 * formally:
 *     ppx = exp(-1/N * \sum){i}^{N}log p(y))
 * 
 * we calculate average log likelihood for link and non-link separately, with the 
 * purpose of weighting each part proportionally. (the reason is that we sample 
 * the equal number of link edges and non-link edges for held out data and test data,
 * which is not true representation of actual data set, which is extremely sparse.
 */
double MCMCSamplerStochasticDistributed::cal_perplexity_held_out() {

  for (auto & a : perp_.accu_) {
    a.link.reset();
    a.non_link.reset();
  }

  for (::size_t chunk_start = 0;
       chunk_start < perp_.data_.size();
       chunk_start += max_perplexity_chunk_) {
    ::size_t chunk = std::min(max_perplexity_chunk_,
                              perp_.data_.size() - chunk_start);

    // chunk_size is about edges; nodes are at 2i and 2i+1
    std::vector<int32_t> chunk_nodes(perp_.nodes_.begin() + 2 * chunk_start,
                                     perp_.nodes_.begin() + 2 * (chunk_start + chunk));

    t_load_pi_perp_.start();
    d_kv_store_->ReadKVRecords(perp_.pi_, chunk_nodes, DKV::RW_MODE::READ_ONLY);
    t_load_pi_perp_.stop();

    t_cal_edge_likelihood_.start();
#pragma omp parallel for
    for (::size_t i = chunk_start; i < chunk_start + chunk; ++i) {
      const auto& edge_in = perp_.data_[i];
      // the index into the nodes/pi vectors is double the index into the
      // edge vector (+ 1)
      Vertex a = 2 * (i - chunk_start);
      Vertex b = 2 * (i - chunk_start) + 1;
      double edge_likelihood = cal_edge_likelihood(perp_.pi_[a], perp_.pi_[b],
                                                   edge_in.is_edge, beta);
      if (std::isnan(edge_likelihood)) {
        std::cerr << "edge_likelihood is NaN; potential bug" << std::endl;
      }

      //cout<<"AVERAGE COUNT: " <<average_count;
      ppx_for_heldout[i] = (ppx_for_heldout[i] * (average_count-1) + edge_likelihood)/(average_count);
      // std::cout << std::fixed << std::setprecision(12) << e <<
      //   " in? " << (e.in(network.get_linked_edges()) ? "True" : "False") <<
      //   " -> " << edge_likelihood << " av. " << average_count <<
      //   " ppx[" << i << "] " << ppx_for_heldout[i] << std::endl;
      if (edge_in.is_edge) {
        perp_.accu_[omp_get_thread_num()].link.count++;
        perp_.accu_[omp_get_thread_num()].link.likelihood += std::log(ppx_for_heldout[i]);
        //link_likelihood += edge_likelihood;

        if (std::isnan(perp_.accu_[omp_get_thread_num()].link.likelihood)){
          std::cerr << "link_likelihood is NaN; potential bug" << std::endl;
        }
      } else {
        perp_.accu_[omp_get_thread_num()].non_link.count++;
        //perp_.accu_[omp_get_thread_num()].non_link.likelihood +=
        //  edge_likelihood;
        perp_.accu_[omp_get_thread_num()].non_link.likelihood +=
          std::log(ppx_for_heldout[i]);
        if (std::isnan(perp_.accu_[omp_get_thread_num()].non_link.likelihood)){
          std::cerr << "non_link_likelihood is NaN; potential bug" << std::endl;
        }
      }
    }
  }

  for (auto i = 1; i < omp_get_max_threads(); ++i) {
    perp_.accu_[0].link.count += perp_.accu_[i].link.count;
    perp_.accu_[0].link.likelihood += perp_.accu_[i].link.likelihood;
    perp_.accu_[0].non_link.count += perp_.accu_[i].non_link.count;
    perp_.accu_[0].non_link.likelihood += perp_.accu_[i].non_link.likelihood;
  }

  t_cal_edge_likelihood_.stop();

  t_purge_pi_perp_.start();
  d_kv_store_->PurgeKVRecords();
  t_purge_pi_perp_.stop();

  // std::cout << std::setprecision(12) << "ratio " << link_ratio <<
  //   " count: link " << link_count << " " << link_likelihood <<
  //   " non-link " << non_link_count << " " << non_link_likelihood <<
  //   std::endl;

  // weight each part proportionally.
  /*
     avg_likelihood = self._link_ratio*(link_likelihood/link_count) + \
     (1-self._link_ratio)*(non_link_likelihood/non_link_count)
     */

  perp_accu accu;
  t_reduce_perp_.start();
  reduce_plus(perp_.accu_[0], &accu);
  t_reduce_perp_.stop();

  // direct calculation.
  double avg_likelihood = 0.0;
  if (accu.link.count + accu.non_link.count != 0){
    avg_likelihood = (accu.link.likelihood + accu.non_link.likelihood) /
      (accu.link.count + accu.non_link.count);
  }
  if (true && mpi_rank_ == mpi_master_) {
    double avg_likelihood1 = link_ratio *
      (accu.link.likelihood / accu.link.count) +
      (1.0 - link_ratio) * (accu.non_link.likelihood / accu.non_link.count);
    std::cout << std::fixed << std::setprecision(12) <<
      avg_likelihood << " " << (accu.link.likelihood / accu.link.count) <<
      " " << accu.link.count << " " <<
      (accu.non_link.likelihood / accu.non_link.count) << " " <<
      accu.non_link.count << " " << avg_likelihood1 << std::endl;
    // std::cout << "perplexity score is: " << exp(-avg_likelihood) <<
    //   std::endl;
  }

  // return std::exp(-avg_likelihood);

  //if (step_count > 1000000)
  average_count = average_count + 1;
  if (mpi_rank_ == mpi_master_) {
    std::cout << "average_count is: " << average_count << " ";
  }

  return (-avg_likelihood);
}


int MCMCSamplerStochasticDistributed::node_owner(Vertex node) const {
  if (master_is_worker_) {
    return node % mpi_size_;
  } else {
    return 1 + (node % (mpi_size_ - 1));
  }
}


void MCMCSamplerStochasticDistributed::mpi_error_test(
    int r, const std::string &message) {
  if (r != MPI_SUCCESS) {
    throw MCMCException("MPI error " + r + message);
  }
}

}	// namespace learning
}	// namespace mcmc<|MERGE_RESOLUTION|>--- conflicted
+++ resolved
@@ -372,13 +372,8 @@
 
 
 void MCMCSamplerStochasticDistributed::MasterAwareLoadNetwork() {
-<<<<<<< HEAD
   if (args_.REPLICATED_NETWORK) {
-    LoadNetwork(mpi_rank_);
-=======
-  if (REPLICATED_NETWORK) {
     LoadNetwork(mpi_rank_, false);
->>>>>>> 9919e519
   } else {
     if (mpi_rank_ == mpi_master_) {
       LoadNetwork(mpi_rank_, false);
@@ -406,55 +401,8 @@
   r = MPI_Comm_rank(MPI_COMM_WORLD, &mpi_rank_);
   mpi_error_test(r, "MPI_Comm_rank() fails");
 
-<<<<<<< HEAD
   std::cerr << "Use D-KV store type " << args_.dkv_type << std::endl;
   switch (args_.dkv_type) {
-=======
-  DKV::TYPE::TYPE dkv_type;
-  bool forced_master_is_worker;
-
-  po::options_description desc("MCMC Stochastic Distributed");
-
-  max_pi_cache_entries_ = 0;
-  desc.add_options()
-    ("dkv.type",
-     po::value<DKV::TYPE::TYPE>(&dkv_type)->multitoken()->default_value(
-#ifdef MCMC_ENABLE_RDMA
-      DKV::TYPE::TYPE::RDMA
-#elif defined MCMC_ENABLE_RAMCLOUD
-      DKV::TYPE::TYPE::RAMCLOUD
-#else
-      DKV::TYPE::TYPE::FILE
-#endif
-      ),
-     "D-KV store type (file/ramcloud/rdma)")
-    ("mcmc.max-pi-cache",
-     po::value<::size_t>(&max_pi_cache_entries_)->default_value(0),
-     "minibatch chunk size")
-    ("mcmc.master_is_worker",
-     po::bool_switch(&forced_master_is_worker)->default_value(false),
-     "master host also is a worker")
-    ("mcmc.replicated-graph",
-     po::bool_switch(&REPLICATED_NETWORK)->default_value(false),
-     "replicate Network graph")
-    ;
-
-  po::variables_map vm;
-  po::parsed_options parsed =
-    po::basic_command_line_parser<char>(
-      args_.getRemains()).options(desc).allow_unregistered().run();
-  po::store(parsed, vm);
-  // po::basic_command_line_parser<char> clp(options.getRemains());
-  // clp.options(desc).allow_unregistered.run();
-  // po::store(clp.run(), vm);
-  po::notify(vm);
-
-  std::vector<std::string> dkv_args =
-    po::collect_unrecognized(parsed.options, po::include_positional);
-
-  std::cerr << "Use D-KV store type " << dkv_type << std::endl;
-  switch (dkv_type) {
->>>>>>> 9919e519
   case DKV::TYPE::FILE:
     d_kv_store_ = new DKV::DKVFile::DKVStoreFile();
     break;
