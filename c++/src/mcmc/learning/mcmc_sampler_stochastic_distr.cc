#include <mcmc/learning/mcmc_sampler_stochastic_distr.h>

#include <cinttypes>
#include <cmath>

#include <utility>
#include <numeric>
#include <algorithm>	// min, max
#include <chrono>

#include "mcmc/exception.h"
#include "mcmc/config.h"

#ifdef MCMC_SINGLE_PRECISION
#  define FLOATTYPE_MPI MPI_FLOAT
#else
#  define FLOATTYPE_MPI MPI_DOUBLE
#endif

#ifdef MCMC_ENABLE_DISTRIBUTED
#  include <mpi.h>
#else
#  include "mock_mpi.h"
#endif

#include "dkvstore/DKVStoreFile.h"
#ifdef MCMC_ENABLE_RDMA
#include "dkvstore/DKVStoreRDMA.h"
#endif

#include "mcmc/np.h"


namespace mcmc {
namespace learning {

#define PRINT_MEM_USAGE() \
do { \
  std::cerr << __func__ << "():" << __LINE__ << " "; \
  print_mem_usage(std::cerr); \
} while (0)

using ::mcmc::timer::Timer;


// **************************************************************************
//
// class LocalNetwork
//
// **************************************************************************

void LocalNetwork::unmarshall_local_graph(::size_t index, const Vertex* linked,
                                          ::size_t size) {
  if (linked_edges_.size() <= index) {
    linked_edges_.resize(index + 1);
  }
  linked_edges_[index] = EndpointSet();
  for (::size_t i = 0; i < size; ++i) {
    linked_edges_[index].insert(linked[i]);
  }
}

void LocalNetwork::reset() {
  linked_edges_.clear();
}

bool LocalNetwork::find(const Edge& edge) const {
  const auto &adj = linked_edges_[edge.first];

  return adj.find(edge.second) != adj.end();
}

const LocalNetwork::EndpointSet& LocalNetwork::linked_edges(::size_t i) const {
  return linked_edges_[i];
}

void LocalNetwork::swap(::size_t from, ::size_t to) {
  linked_edges_[from].swap(linked_edges_[to]);
}


// **************************************************************************
//
// class PerpData
//
// **************************************************************************

void PerpData::Init(::size_t max_perplexity_chunk) {
  // Convert the vertices into their rank, that is all we need

  // Find the ranks
  nodes_.resize(data_.size() * 2);
  Vertex ix = 0;
  for (auto edge : data_) {
    const Edge &e = edge.edge;
    nodes_[ix] = e.first;
    ++ix;
    nodes_[ix] = e.second;
    ++ix;
  }

  pi_.resize(2 * max_perplexity_chunk);

  accu_.resize(omp_get_max_threads());
}


// **************************************************************************
//
// class ChunkPipeline
//
// **************************************************************************

void ChunkPipeline::EnqueueChunk(PiChunk* chunk) {
  boost::unique_lock<boost::mutex> lock(lock_);
  assert(buffer_[client_enq_].state_ == PIPELINE_STATE::FREE);

  // std::cerr << "Client: enqueue buffer[" << client_enq_ << "] for filling" << std::endl;
  buffer_[client_enq_].chunk_ = chunk;
  buffer_[client_enq_].state_ = PIPELINE_STATE::FILL_REQUESTED;
  buffer_[client_enq_].fill_requested_.notify_one();
  client_enq_ = (client_enq_ + 1) % num_buffers();
}


PiChunk* ChunkPipeline::AwaitChunkFilled() {
  boost::unique_lock<boost::mutex> lock(lock_);
  // std::cerr << "Client: await buffer[" << client_deq_ << "] as full" << std::endl;
  while (buffer_[client_deq_].state_ != PIPELINE_STATE::FILLED) {
    buffer_[client_deq_].fill_completed_.wait(lock);
  }
  // std::cerr << "Client: got buffer[" << client_deq_ << "], now compute" << std::endl;
  PiChunk* pi_chunk = buffer_[client_deq_].chunk_;
  client_clear_ = client_deq_;
  client_deq_ = (client_deq_ + 1) % num_buffers();
  return pi_chunk;
}


PiChunk* ChunkPipeline::DequeueChunk() {
  boost::unique_lock<boost::mutex> lock(lock_);
  while (buffer_[server_deq_].state_ != PIPELINE_STATE::FILL_REQUESTED) {
    if (buffer_[server_deq_].state_ == PIPELINE_STATE::STOP) {
      return NULL;
    }
    buffer_[server_deq_].fill_requested_.wait(lock);
  }
  // std::cerr << "Server: dequeue buffer[" << server_deq_ << "] for filling" << std::endl;

  PiChunk* chunk = buffer_[server_deq_].chunk_;
  chunk->buffer_index_ = server_deq_ % num_buffers();
  buffer_[server_deq_].state_ = PIPELINE_STATE::FILLING;
  server_deq_ = (server_deq_ + 1) % num_buffers();

  return chunk;
}


void ChunkPipeline::NotifyChunkFilled() {
  boost::unique_lock<boost::mutex> lock(lock_);
  // std::cerr << "Server: notify buffer[" << server_complete_ << "] as full" << std::endl;
  assert(buffer_[server_complete_].state_ == PIPELINE_STATE::FILLING);

  buffer_[server_complete_].state_ = PIPELINE_STATE::FILLED;
  buffer_[server_complete_].fill_completed_.notify_one();
  server_complete_ = (server_complete_ + 1) % num_buffers();
}


void ChunkPipeline::ReleaseChunk() {
  boost::unique_lock<boost::mutex> lock(lock_);
  // std::cerr << "Client: purge buffer[" << client_clear_ << "] as full" << std::endl;
  buffer_[client_clear_].state_ = PIPELINE_STATE::FREE;
  d_kv_store_.PurgeKVRecords(client_clear_);
  client_clear_ = (client_clear_ + 1) % num_buffers();
}


void ChunkPipeline::Stop() {
  boost::unique_lock<boost::mutex> lock(lock_);
  for (auto& b : buffer_) {
    b.state_ = PIPELINE_STATE::STOP;
    b.fill_requested_.notify_one();
  }
}


::size_t ChunkPipeline::num_buffers() const {
  return buffer_.size();
}


void ChunkPipeline::operator() () {
  std::cerr << "DKV Pipeline server runs" << std::endl;
  PiChunk* chunk;
  t_load_pi_minibatch_     = Timer("      load minibatch pi");
  t_load_pi_neighbor_      = Timer("      load neighbor pi");

  while (true) {
    chunk = DequeueChunk();
    if (chunk == NULL) {
      break;
    }

    // ************ load minibatch node pi from D-KV store **************
    t_load_pi_minibatch_.start();
    d_kv_store_.ReadKVRecords(chunk->buffer_index_, chunk->pi_node_,
                              chunk->chunk_nodes_);
    t_load_pi_minibatch_.stop();

    // ************ load neighbor pi from D-KV store **********
    t_load_pi_neighbor_.start();
    d_kv_store_.ReadKVRecords(chunk->buffer_index_, chunk->pi_neighbor_,
                              chunk->flat_neighbors_);
    t_load_pi_neighbor_.stop();

    NotifyChunkFilled();
  }
}


std::ostream& ChunkPipeline::report(std::ostream& s) const {
  s << t_load_pi_minibatch_ << std::endl;
  s << t_load_pi_neighbor_ << std::endl;
  return s;
}


::size_t ChunkPipeline::GrabFreeBufferIndex() const {
  for (::size_t i = 0; i < buffer_.size(); ++i) {
    if (buffer_[i].state_ == PIPELINE_STATE::FREE) {
      return i;
    }
  }
  throw MCMCException("No free buffers in pi cache");
}


// **************************************************************************
//
// class PiChunk
//
// **************************************************************************

void PiChunk::swap(PiChunk& x) {
  std::swap(buffer_index_, x.buffer_index_);
  std::swap(start_, x.start_);
  chunk_nodes_.swap(x.chunk_nodes_);
  pi_node_.swap(x.pi_node_);
  flat_neighbors_.swap(x.flat_neighbors_);
  pi_neighbor_.swap(x.pi_neighbor_);
}


// **************************************************************************
//
// class MinibatchSlice
//
// **************************************************************************

void MinibatchSlice::SwapNodeAndGraph(::size_t i, ::size_t with,
                                      PiChunk* c, PiChunk* with_c) {
  // std::cerr << "Node[" << i << "] " << c->chunk_nodes_[i] << " overlaps previous minibatch, swap with [" << with_c->start_ + with << "] " << with_c->chunk_nodes_[with];
  std::swap(c->chunk_nodes_[i], with_c->chunk_nodes_[with]);
  std::swap(nodes_[i], nodes_[with_c->start_ + with]);
  local_network_.swap(c->start_ + i, with_c->start_ + with);
  // std::cerr << " becomes [" << i << "] " << c->chunk_nodes_[i] << " swap with [" << with_c->start_ + with << "] " << with_c->chunk_nodes_[with] << std::endl;
}


// **************************************************************************
//
// class MinibatchPipeline
//
// **************************************************************************

MinibatchPipeline::MinibatchPipeline(MCMCSamplerStochasticDistributed& sampler,
                                     ::size_t max_minibatch_chunk,
                                     ChunkPipeline& chunk_pipeline,
                                     std::vector<Random::Random*>& rng)
    : sampler_(sampler), chunk_pipeline_(chunk_pipeline),
      max_minibatch_chunk_(max_minibatch_chunk), rng_(rng),
      prev_(2), current_(0), next_(1) {
  minibatch_slice_.resize(3);    // prev, current, next
  t_chunk_minibatch_slice_     = Timer("      create minibatch slice chunks");
  t_reorder_minibatch_overlap_ = Timer("      reorder minibatch overlap");
  t_sample_neighbor_nodes_     = Timer("      sample_neighbor_nodes");
  t_resample_neighbor_nodes_   = Timer("      resample_neighbor_nodes");
}


void MinibatchPipeline::StageNextChunk() {
  MinibatchSlice* mb_slice = &minibatch_slice_[current_];
  if (mb_slice->processed_ >= mb_slice->pi_chunks_.size()) {
    StageNextMinibatch();
  } else {
    chunk_pipeline_.EnqueueChunk(&mb_slice->pi_chunks_[mb_slice->processed_]);
    ++mb_slice->processed_;
  }
}


void MinibatchPipeline::AdvanceMinibatch() {
  prev_ = current_;
  current_ = next_;
  next_ = (next_ + 1) % minibatch_slice_.size();
}


void MinibatchPipeline::StageNextMinibatch() {
  // Receives minibatch slice from master;
  //    samples neighbors for the minibatch slice
  //    builds the chunks so the first chunk has no overlap w/ prev_chunk
  // Receives the full minibatch nodes from master.
  MinibatchSlice* mb_slice = &minibatch_slice_[next_];
  sampler_.deploy_mini_batch(mb_slice);
  CreateMinibatchSliceChunks(mb_slice);
  SampleNeighbors(mb_slice);
  chunk_pipeline_.EnqueueChunk(&mb_slice->pi_chunks_[0]);
  mb_slice->processed_ = 1;
}


bool MinibatchPipeline::PreviousMinibatchOverlap(Vertex one) const {
  const VertexSet& other = minibatch_slice_[current_].full_minibatch_nodes_;
  return (other.find(one) != other.end());
}


/**
 * If the first chunk of the current minibatch has nodes that overlap with the
 * previous minibatch, reorder the minibatch nodes. Note: the entries in the
 * graph must also be reordered to keep consistent.
 */
void MinibatchPipeline::ReorderMinibatchOverlap(
    MinibatchSlice* mb_slice) {
  auto *pi_chunk = &mb_slice->pi_chunks_[0];
  ::size_t last_checked_chunk = mb_slice->pi_chunks_.size() - 1;
  auto *last_pi_chunk = &mb_slice->pi_chunks_[last_checked_chunk];
  ::size_t last_checked_node = last_pi_chunk->chunk_nodes_.size();
  bool first = true;
  for (::size_t i = 0; i < pi_chunk->chunk_nodes_.size(); ++i) {
    if (PreviousMinibatchOverlap(pi_chunk->chunk_nodes_[i])) {
      if (false && first) {
        first = false;
        std::cerr << "Previous minibatch: ";
        for (auto v : minibatch_slice_[current_].full_minibatch_nodes_) {
          std::cerr << v << " ";
        }
        std::cerr << std::endl;
        std::cerr << "Current minibatch: ";
        for (auto v : minibatch_slice_[next_].full_minibatch_nodes_) {
          std::cerr << v << " ";
        }
        std::cerr << std::endl;
        std::cerr << "My chunks:" << std::endl;
        for (auto& c : mb_slice->pi_chunks_) {
          std::cerr << "    ";
          for (auto v : c.chunk_nodes_) {
            std::cerr << v << " ";
          }
          std::cerr << std::endl;
        }
      }
      t_reorder_minibatch_overlap_.start();
      while (true) {
        while (last_checked_node == 0) {
          --last_checked_chunk;
          last_pi_chunk = &mb_slice->pi_chunks_[last_checked_chunk];
          last_checked_node = last_pi_chunk->chunk_nodes_.size();
          if (last_checked_chunk == 0) {
            /* Special case: run out of swappable vertices in higher chunks.
             * Do a different algorithm. */
            std::cerr << "********************** Cannot swap [" << i << "] " << pi_chunk->chunk_nodes_[i] << std::endl;
            std::cerr << "First chunk in my current minibatch slice: ";
            for (auto v : pi_chunk->chunk_nodes_) {
              std::cerr << v << " ";
            }
            std::cerr << std::endl;

            /*
             * Algorithm:
             *  - swap the current vertex w/ the last nonoverlapping vertex
             *    within this chunk, do the same w/ graph entries
             *  - at the end
             *     + insert the overlapping vertices of the first chunk into the
             *       beginning of the second chunk
             *     + decrement the start pointer of the second chunk
             * Border case? the next chunk is empty.
             */
            for (; i < last_checked_node; ++i) {
              if (PreviousMinibatchOverlap(pi_chunk->chunk_nodes_[i])) {
                while (last_checked_node > i) {
                  --last_checked_node;
                  if (! PreviousMinibatchOverlap(pi_chunk->chunk_nodes_[last_checked_node])) {
                    mb_slice->SwapNodeAndGraph(i, last_checked_node, pi_chunk,
                                               pi_chunk);
                    break;
                  }
                }
              }
            }

            last_pi_chunk = &mb_slice->pi_chunks_[1];
            ::size_t n_swap = pi_chunk->chunk_nodes_.size() - last_checked_node;
            if (last_pi_chunk->chunk_nodes_.size() == 0) {
              last_pi_chunk->start_ = 0;
            } else {
              assert(last_pi_chunk->start_ >= n_swap);
              last_pi_chunk->start_ -= n_swap;
            }
            last_pi_chunk->chunk_nodes_.insert(
              last_pi_chunk->chunk_nodes_.begin(),
              pi_chunk->chunk_nodes_.begin() +
                (pi_chunk->chunk_nodes_.size() - n_swap),
              pi_chunk->chunk_nodes_.end());
            pi_chunk->chunk_nodes_.erase(pi_chunk->chunk_nodes_.begin() + last_checked_node, pi_chunk->chunk_nodes_.end());

            if (false) {
              std::cerr << "After: my chunks:" << std::endl;
              for (auto& c : mb_slice->pi_chunks_) {
                std::cerr << "    start=" << c.start_ << " ";
                for (auto v : c.chunk_nodes_) {
                  std::cerr << v << " ";
                }
                std::cerr << std::endl;
              }
            }
            t_reorder_minibatch_overlap_.stop();
            return;
          }
        }

        --last_checked_node;
        if (! PreviousMinibatchOverlap(last_pi_chunk->chunk_nodes_[last_checked_node])) {
          mb_slice->SwapNodeAndGraph(i, last_checked_node, pi_chunk,
                                     last_pi_chunk);
          break;
        }
      }
      t_reorder_minibatch_overlap_.stop();
    }
  }
}


void MinibatchPipeline::CreateMinibatchSliceChunks(
    MinibatchSlice* mb_slice) {
  t_chunk_minibatch_slice_.start();

  ::size_t num_chunks = (mb_slice->nodes_.size() + max_minibatch_chunk_ - 1) /
                          max_minibatch_chunk_;
  if (num_chunks <= 1) {
    num_chunks = 2;
  }
  ::size_t chunk_size = (mb_slice->nodes_.size() + num_chunks - 1) / num_chunks;
  mb_slice->pi_chunks_.resize(num_chunks);

  ::size_t chunk_start = 0;
  for (::size_t b = 0; b < num_chunks; b++) {
    ::size_t chunk = std::min(chunk_size,
                              mb_slice->nodes_.size() - chunk_start);

    if (false || chunk <= 1) {
      if (b == 0) {
        std::cerr << "Minibatch slice size " << mb_slice->nodes_.size() << " chunk size";
      }
      std::cerr << " " << chunk;
      if (b == num_chunks - 1) {
        std::cerr << std::endl;
      }
    }
    auto *pi_chunk = &mb_slice->pi_chunks_[b];
    const auto &chunk_begin = mb_slice->nodes_.begin() + chunk_start;
    pi_chunk->chunk_nodes_.assign(chunk_begin, chunk_begin + chunk);
    pi_chunk->pi_node_.resize(pi_chunk->chunk_nodes_.size());
    pi_chunk->start_ = chunk_start;
    chunk_start += chunk;
  }
  assert(chunk_start == mb_slice->nodes_.size());

  ReorderMinibatchOverlap(mb_slice);
  t_chunk_minibatch_slice_.stop();
}


// ************ sample neighbor nodes in parallel at each host ******
void MinibatchPipeline::SampleNeighbors(
    MinibatchSlice* mb_slice) {
  t_sample_neighbor_nodes_.start();
  ::size_t num_chunks = mb_slice->pi_chunks_.size();

  for (::size_t b = 0; b < num_chunks; b++) {
    auto *pi_chunk = &mb_slice->pi_chunks_[b];
    pi_chunk->pi_neighbor_.resize(pi_chunk->chunk_nodes_.size() *
                                  sampler_.real_num_node_sample());
    pi_chunk->flat_neighbors_.resize(pi_chunk->chunk_nodes_.size() *
                                     sampler_.real_num_node_sample());

    // std::cerr << "Sample neighbor nodes" << std::endl;
#pragma omp parallel for // num_threads (12)
    for (::size_t i = 0; i < pi_chunk->chunk_nodes_.size(); ++i) {
      if (! SampleNeighborSet(pi_chunk, i)) {
        t_resample_neighbor_nodes_.start();
        while (! SampleNeighborSet(pi_chunk, i)) {
          // overlap, sample again
          std::cerr << "Overlap in neighbor sample " << i << ", do it again" << std::endl;
        }
        t_resample_neighbor_nodes_.stop();
      }
    }
  }
  t_sample_neighbor_nodes_.stop();
}


bool MinibatchPipeline::SampleNeighborSet(PiChunk* pi_chunk, ::size_t i) {
  Vertex node = pi_chunk->chunk_nodes_[i];
  // sample a mini-batch of neighbors
  auto rng = rng_[omp_get_thread_num()];
  NeighborSet neighbors = sampler_.sample_neighbor_nodes(
    sampler_.get_num_node_sample(), node, rng);
  assert(neighbors.size() == sampler_.real_num_node_sample());
  // Cannot use flat_neighbors_.insert() because it may (concurrently)
  // attempt to resize flat_neighbors_.
  ::size_t j = i * sampler_.real_num_node_sample();
  for (auto n : neighbors) {
    if (i == 0 && PreviousMinibatchOverlap(n)) {
      // std::cerr << "neighbor " << n << " is also in previous minibatch" << std::endl;
      return false;
    }
    // is this flagged by OpenMP? pi_chunk->flat_neighbors_[j] = n;
    memcpy(pi_chunk->flat_neighbors_.data() + j, &n, sizeof n);
    ++j;
  }
  return true;
}


std::ostream& MinibatchPipeline::report(std::ostream& s) const {
  s << t_chunk_minibatch_slice_ << std::endl;
  s << t_reorder_minibatch_overlap_ << std::endl;
  s << t_sample_neighbor_nodes_ << std::endl;
  s << t_resample_neighbor_nodes_ << std::endl;
  return s;
}


// **************************************************************************
//
// class MCMCSamplerStochasticDistributed
//
// **************************************************************************
MCMCSamplerStochasticDistributed::MCMCSamplerStochasticDistributed(
    const Options &args) : MCMCSamplerStochastic(args), mpi_master_(0) {
  stats_print_interval_ = 64 * 1024;

  t_load_network_          = Timer("  load network graph");
  t_init_dkv_              = Timer("  initialize DKV store");
  t_populate_pi_           = Timer("  populate pi");
  t_outer_                 = Timer("  iteration");
  t_deploy_minibatch_      = Timer("    deploy minibatch");
  t_mini_batch_            = Timer("      sample_mini_batch");
  t_scatter_subgraph_      = Timer("      scatter subgraph");
  t_scatter_subgraph_marshall_edge_count_ = Timer("        marshall edge count");
  t_scatter_subgraph_scatterv_edge_count_ = Timer("        scatterv edges");
  t_scatter_subgraph_marshall_edges_      = Timer("        marshall edges");
  t_scatter_subgraph_scatterv_edges_      = Timer("        scatterv edges");
  t_scatter_subgraph_unmarshall_          = Timer("        unmarshall edges");
  t_nodes_in_mini_batch_   = Timer("      nodes_in_mini_batch");
  t_broadcast_theta_beta_  = Timer("    broadcast theta/beta");
  t_update_phi_pi_         = Timer("    update_phi_pi");
  t_update_phi_            = Timer("      update_phi");
  t_barrier_phi_           = Timer("      barrier after update phi");
  t_update_pi_             = Timer("      update_pi");
  t_store_pi_minibatch_    = Timer("      store minibatch pi");
  t_barrier_pi_            = Timer("      barrier after update pi");
  t_update_beta_           = Timer("    update_beta_theta");
  t_beta_zero_             = Timer("      zero beta grads");
  t_beta_rank_             = Timer("      rank minibatch nodes");
  t_beta_calc_grads_       = Timer("      beta calc grads");
  t_beta_sum_grads_        = Timer("      beta sum grads");
  t_beta_reduce_grads_     = Timer("      beta reduce(+) grads");
  t_beta_update_theta_     = Timer("      update theta");
  t_load_pi_beta_          = Timer("      load pi update_beta");
  t_perplexity_            = Timer("  perplexity");
  t_load_pi_perp_          = Timer("      load perplexity pi");
  t_cal_edge_likelihood_   = Timer("      calc edge likelihood");
  t_purge_pi_perp_         = Timer("      purge perplexity pi");
  t_reduce_perp_           = Timer("      reduce/plus perplexity");
  Timer::setTabular(true);
}


MCMCSamplerStochasticDistributed::~MCMCSamplerStochasticDistributed() {
  for (auto &p : pi_update_) {
    delete[] p;
  }

  (void)MPI_Finalize();
}

void MCMCSamplerStochasticDistributed::InitSlaveState(const NetworkInfo &info,
                                                      ::size_t world_rank) {
  Learner::InitRandom(world_rank);
  network = Network(info);
  Learner::Init(false);
}


void MCMCSamplerStochasticDistributed::BroadcastNetworkInfo() {
  NetworkInfo info;
  int r;

  if (mpi_rank_ == mpi_master_) {
    network.FillInfo(&info);
  }

  r = MPI_Bcast(&info, sizeof info, MPI_BYTE, mpi_master_, MPI_COMM_WORLD);
  mpi_error_test(r, "MPI_Bcast of Network stub info fails");

  if (mpi_rank_ != mpi_master_) {
    InitSlaveState(info, mpi_rank_);
  }
}


void MCMCSamplerStochasticDistributed::BroadcastHeldOut() {
  int r;
  int32_t my_held_out_size;

  if (mpi_rank_ == mpi_master_) {
    std::vector<int32_t> count(mpi_size_);	// FIXME: lift to class
    std::vector<int32_t> displ(mpi_size_);	// FIXME: lift to class

    if (args_.REPLICATED_NETWORK) {
      // Ensure perplexity is centrally calculated at the master's
      for (int i = 0; i < mpi_size_; ++i) {
        if (i == mpi_master_) {
          count[i] = network.get_held_out_set().size();
        } else {
          count[i] = 0;
        }
      }
    } else {
      int32_t held_out_marshall_size = network.get_held_out_set().size() /
                                         mpi_size_;
      ::size_t surplus = network.get_held_out_set().size() % mpi_size_;
      for (::size_t i = 0; i < surplus; ++i) {
        count[i] = held_out_marshall_size + 1;
      }
      for (::size_t i = surplus; i < static_cast< ::size_t>(mpi_size_); ++i) {
        count[i] = held_out_marshall_size;
      }
    }

    // Scatter the size of each held-out set subset
    r = MPI_Scatter(count.data(), 1, MPI_INT,
                    &my_held_out_size, 1, MPI_INT,
                    mpi_master_, MPI_COMM_WORLD);
    mpi_error_test(r, "MPI_Scatter of held_out_set size fails");

    // Marshall the subsets
    std::vector<EdgeMapItem> buffer(network.get_held_out_set().size());
    struct EdgeMapItem* p = buffer.data();

    for (auto e : network.get_held_out_set()) {
      p->edge = e.first;
      p->is_edge = e.second;
      ++p;
    }

    std::vector<int32_t> bytes(mpi_size_);
    for (::size_t i = 0; i < count.size(); ++i) {
      bytes[i] = count[i] * sizeof(EdgeMapItem);
    }
    displ[0] = 0;
    for (int i = 1; i < mpi_size_; ++i) {
      displ[i] = displ[i - 1] + bytes[i];
    }
    // Scatter the marshalled subgraphs
    perp_.data_.resize(my_held_out_size);
    r = MPI_Scatterv(buffer.data(), bytes.data(), displ.data(), MPI_BYTE,
                     perp_.data_.data(),
                     perp_.data_.size() * sizeof(EdgeMapItem), MPI_BYTE,
                     mpi_master_, MPI_COMM_WORLD);
    mpi_error_test(r, "MPI_Scatterv of held-out set data fails");

  } else {
    // Scatter the fanout of each minibatch node
    r = MPI_Scatter(NULL, 1, MPI_INT,
                    &my_held_out_size, 1, MPI_INT,
                    mpi_master_,
                    MPI_COMM_WORLD);
    mpi_error_test(r, "MPI_Scatter of held_out_set size fails");

    // Scatter the marshalled subgraphs
    perp_.data_.resize(my_held_out_size);
    r = MPI_Scatterv(NULL, NULL, NULL, MPI_BYTE,
                     perp_.data_.data(),
                     perp_.data_.size() * sizeof(EdgeMapItem), MPI_BYTE,
                     mpi_master_, MPI_COMM_WORLD);
  }
}


void MCMCSamplerStochasticDistributed::MasterAwareLoadNetwork() {
  if (args_.REPLICATED_NETWORK) {
    LoadNetwork(mpi_rank_, false);
  } else {
    if (mpi_rank_ == mpi_master_) {
      LoadNetwork(mpi_rank_, false);
    }
    BroadcastNetworkInfo();
    // No need to broadcast the Network aux stuff, fan_out_cumul_distro and
    // cumulative_edges: it is used at the master only
  }
  BroadcastHeldOut();
}


void MCMCSamplerStochasticDistributed::InitDKVStore() {
  t_init_dkv_.start();

  std::cerr << "Use D-KV store type " << args_.dkv_type << std::endl;
  switch (args_.dkv_type) {
  case DKV::TYPE::FILE:
    d_kv_store_ = std::unique_ptr<DKV::DKVFile::DKVStoreFile>(
                    new DKV::DKVFile::DKVStoreFile(args_.getRemains()));
    break;
#ifdef MCMC_ENABLE_RAMCLOUD
  case DKV::TYPE::RAMCLOUD:
    d_kv_store_ = std::unique_ptr<DKV::DKVRamCloud::DKVStoreRamCloud>(
                    new DKV::DKVRamCloud::DKVStoreRamCloud(args_.getRemains()));
    break;
#endif
#ifdef MCMC_ENABLE_RDMA
  case DKV::TYPE::RDMA:
    d_kv_store_ = std::unique_ptr<DKV::DKVRDMA::DKVStoreRDMA>(
                    new DKV::DKVRDMA::DKVStoreRDMA(args_.getRemains()));
    break;
#endif
  }

  num_buffers_ = args_.num_buffers_;
  if (args_.max_pi_cache_entries_ == 0) {
    std::ifstream meminfo("/proc/meminfo");
    int64_t mem_total = -1;
    while (meminfo.good()) {
      char buffer[256];
      char* colon;

      meminfo.getline(buffer, sizeof buffer);
      if (strncmp("MemTotal", buffer, 8) == 0 &&
           (colon = strchr(buffer, ':')) != 0) {
        if (sscanf(colon + 2, "%ld", &mem_total) != 1) {
          throw NumberFormatException("MemTotal must be a longlong");
        }
        break;
      }
    }
    if (mem_total == -1) {
      throw InvalidArgumentException(
              "/proc/meminfo has no line for MemTotal");
    }
    // /proc/meminfo reports KB
    ::size_t pi_total = (1024 * mem_total) / ((K + 1) * sizeof(Float));
    args_.max_pi_cache_entries_ = num_buffers_ * pi_total / 32;
  }

  // Calculate DKV store buffer requirements
  max_minibatch_nodes_ = network.max_minibatch_nodes_for_strategy(
                            mini_batch_size, strategy);
  ::size_t workers;
  if (master_is_worker_) {
    workers = mpi_size_;
  } else {
    workers = mpi_size_ - 1;
  }

  // pi cache hosts chunked subset of minibatch nodes + their neighbors
  max_minibatch_chunk_ = args_.max_pi_cache_entries_ / num_buffers_ / (1 + real_num_node_sample());
  ::size_t max_my_minibatch_nodes = std::min(max_minibatch_chunk_,
                                             (max_minibatch_nodes_ +
                                                workers - 1) /
                                             workers);
  ::size_t max_minibatch_neighbors = max_my_minibatch_nodes *
                                      real_num_node_sample();

  // for perplexity, cache pi for both vertexes of each edge
  max_perplexity_chunk_ = args_.max_pi_cache_entries_ / 2;
  ::size_t num_perp_nodes = 2 * (network.get_held_out_size() +
                                 mpi_size_ - 1) / mpi_size_;
  ::size_t max_my_perp_nodes = std::min(2 * max_perplexity_chunk_,
                                        num_perp_nodes);

  // must cache pi[minibatch slice] for update_beta
  ::size_t max_beta_nodes = (max_minibatch_nodes_ + mpi_size_ - 1) / mpi_size_;
  max_minibatch_neighbors = std::max(max_minibatch_neighbors, max_beta_nodes);
  if (max_minibatch_neighbors > args_.max_pi_cache_entries_) {
    throw MCMCException("pi cache cannot contain pi[minibatch] for beta, "
                        "refactor so update_beta is chunked");
  }

  ::size_t max_pi_cache = std::max(max_my_minibatch_nodes +
                                     max_minibatch_neighbors,
                                   max_my_perp_nodes);

  std::cerr << "minibatch size param " << mini_batch_size <<
    " max " << max_minibatch_nodes_ <<
    " chunk " << max_minibatch_chunk_ <<
    " #neighbors(total) " << max_minibatch_neighbors << std::endl;
  std::cerr << "perplexity nodes total " <<
    (network.get_held_out_size() * 2) <<
    " local " << num_perp_nodes <<
    " mine " << max_my_perp_nodes <<
    " chunk " << max_perplexity_chunk_ << std::endl;
  std::cerr << "phi pipeline depth " << num_buffers_ << std::endl;

  max_dkv_write_entries_ = max_my_minibatch_nodes;
  d_kv_store_->Init(K + 1, N, num_buffers_, max_pi_cache,
                    max_dkv_write_entries_);
  t_init_dkv_.stop();

  master_hosts_pi_ = d_kv_store_->include_master();

  std::cerr << "Master is " << (master_is_worker_ ? "" : "not ") <<
    "a worker, does " << (master_hosts_pi_ ? "" : "not ") <<
    "host pi values" << std::endl;
}


void MCMCSamplerStochasticDistributed::init() {
  int r;

  // In an OpenMP program: no need for thread support
  r = MPI_Init(NULL, NULL);
  mpi_error_test(r, "MPI_Init() fails");

  r = MPI_Comm_set_errhandler(MPI_COMM_WORLD, MPI_ERRORS_RETURN);
  mpi_error_test(r, "MPI_Comm_set_errhandler fails");

  r = MPI_Comm_size(MPI_COMM_WORLD, &mpi_size_);
  mpi_error_test(r, "MPI_Comm_size() fails");
  r = MPI_Comm_rank(MPI_COMM_WORLD, &mpi_rank_);
  mpi_error_test(r, "MPI_Comm_rank() fails");

  std::cerr << "MPI_Init() done, rank " << mpi_rank_ <<
    " size " << mpi_size_ << std::endl;

  if (args_.forced_master_is_worker) {
    master_is_worker_ = true;
  } else {
    master_is_worker_ = (mpi_size_ == 1);
  }

  t_load_network_.start();
  MasterAwareLoadNetwork();
  t_load_network_.stop();

  // control parameters for learning
  //num_node_sample = static_cast< ::size_t>(std::sqrt(network.get_num_nodes()));
  if (args_.num_node_sample == 0) {
    // TODO: automative update..... 
    num_node_sample = N/50;
  } else {
    num_node_sample = args_.num_node_sample;
  }
  if (args_.mini_batch_size == 0) {
    // old default for STRATIFIED_RANDOM_NODE_SAMPLING
    mini_batch_size = N / 10;
  }

  sampler_stochastic_info(std::cerr);

  InitDKVStore();

  // Need to know max_perplexity_chunk_ to Init perp_
  perp_.Init(max_perplexity_chunk_);

  init_theta();

  t_populate_pi_.start();
  init_pi();
  t_populate_pi_.stop();

  pi_update_.resize(max_minibatch_nodes_);
  for (auto &p : pi_update_) {
    p = new Float[K + 1];
  }
  grads_beta_.resize(omp_get_max_threads());
  for (auto &g : grads_beta_) {
    // gradients K*2 dimension
    g = std::vector<std::vector<Float> >(2, std::vector<Float>(K));
  }

  chunk_pipeline_ = std::unique_ptr<ChunkPipeline>(
                      new ChunkPipeline(num_buffers_, *d_kv_store_));
  dkv_server_thread_ = boost::thread(boost::ref(*chunk_pipeline_.get()));
  minibatch_pipeline_ = std::unique_ptr<MinibatchPipeline>(
                          new MinibatchPipeline(*this, max_minibatch_chunk_,
                                                *chunk_pipeline_, rng_));
}


std::ostream& MCMCSamplerStochasticDistributed::PrintStats(
    std::ostream& out) const {
  Timer::printHeader(out);
  out << t_load_network_ << std::endl;
  out << t_init_dkv_ << std::endl;
  out << t_populate_pi_ << std::endl;
  out << t_outer_ << std::endl;
  out << t_deploy_minibatch_ << std::endl;
  out << t_scatter_subgraph_ << std::endl;
  out << t_scatter_subgraph_marshall_edge_count_ << std::endl;
  out << t_scatter_subgraph_scatterv_edge_count_ << std::endl;
  out << t_scatter_subgraph_marshall_edges_ << std::endl;
  out << t_scatter_subgraph_scatterv_edges_ << std::endl;
  out << t_scatter_subgraph_unmarshall_ << std::endl;
  out << t_mini_batch_ << std::endl;
  out << t_nodes_in_mini_batch_ << std::endl;
  out << t_broadcast_theta_beta_ << std::endl;
  out << t_update_phi_pi_ << std::endl;
  minibatch_pipeline_->report(std::cout);
  chunk_pipeline_->report(std::cout);
  out << t_update_phi_ << std::endl;
  out << t_barrier_phi_ << std::endl;
  out << t_update_pi_ << std::endl;
  out << t_store_pi_minibatch_ << std::endl;
  out << t_barrier_pi_ << std::endl;
  out << t_update_beta_ << std::endl;
  out << t_beta_zero_ << std::endl;
  out << t_beta_rank_ << std::endl;
  out << t_load_pi_beta_ << std::endl;
  out << t_beta_calc_grads_ << std::endl;
  out << t_beta_sum_grads_ << std::endl;
  out << t_beta_reduce_grads_ << std::endl;
  out << t_beta_update_theta_ << std::endl;
  out << t_perplexity_ << std::endl;
  out << t_load_pi_perp_ << std::endl;
  out << t_cal_edge_likelihood_ << std::endl;
  out << t_purge_pi_perp_ << std::endl;
  out << t_reduce_perp_ << std::endl;

  return out;
}


void MCMCSamplerStochasticDistributed::run() {
  /** run mini-batch based MCMC sampler, based on the sungjin's note */

  PRINT_MEM_USAGE();

  using namespace std::chrono;

  std::vector<std::vector<Float> > phi_node(max_minibatch_nodes_,
                                            std::vector<Float>(K + 1));

  int r;

  r = MPI_Barrier(MPI_COMM_WORLD);
  mpi_error_test(r, "MPI_Barrier(initial) fails");

  t_start_ = std::chrono::system_clock::now();

  minibatch_pipeline_->StageNextMinibatch();

  while (step_count < max_iteration && ! is_converged()) {

    t_outer_.start();
    // auto l1 = std::chrono::system_clock::now();
    //if (step_count > 200000){
    //interval = 2;
    //}

    minibatch_pipeline_->AdvanceMinibatch();

    broadcast_theta_beta();

    // requires beta at the workers
    check_perplexity(false);

    t_update_phi_pi_.start();
    update_phi(&phi_node);

    // barrier: peers must not read pi already updated in the current iteration
    t_barrier_phi_.start();
    r = MPI_Barrier(MPI_COMM_WORLD);
    mpi_error_test(r, "MPI_Barrier(post pi) fails");
    t_barrier_phi_.stop();

    const MinibatchSlice& mb_slice = minibatch_pipeline_->CurrentChunk();
    update_pi(mb_slice, phi_node);

    // barrier: ensure we read pi/phi_sum from current iteration
    t_barrier_pi_.start();
    r = MPI_Barrier(MPI_COMM_WORLD);
    mpi_error_test(r, "MPI_Barrier(post pi) fails");
    t_barrier_pi_.stop();
    t_update_phi_pi_.stop();

    t_update_beta_.start();
    update_beta(*mb_slice.edge_sample_.first, mb_slice.edge_sample_.second);
    t_update_beta_.stop();

    if (mpi_rank_ == mpi_master_) {
      delete mb_slice.edge_sample_.first;
    }

    ++step_count;
    t_outer_.stop();
    // auto l2 = std::chrono::system_clock::now();

    if (step_count % stats_print_interval_ == 0) {
      PrintStats(std::cout);
    }
  }

  r = MPI_Barrier(MPI_COMM_WORLD);
  mpi_error_test(r, "MPI_Barrier(post pi) fails");

  check_perplexity(true);

  chunk_pipeline_->Stop();
  dkv_server_thread_.join();

  r = MPI_Barrier(MPI_COMM_WORLD);
  mpi_error_test(r, "MPI_Barrier(post pi) fails");

  PrintStats(std::cout);
}


::size_t MCMCSamplerStochasticDistributed::real_num_node_sample() const {
  return num_node_sample + 1;
}


void MCMCSamplerStochasticDistributed::init_theta() {
  if (mpi_rank_ == mpi_master_) {
    // model parameters and re-parameterization
    // since the model parameter - \pi and \beta should stay in the simplex,
    // we need to restrict the sum of probability equals to 1.  The way we
    // restrict this is using re-reparameterization techniques, where we
    // introduce another set of variables, and update them first followed by
    // updating \pi and \beta.
    // parameterization for \beta
    theta = rng_[0]->gamma(eta[0], eta[1], K, 2);
  } else {
    theta = std::vector<std::vector<Float> >(K, std::vector<Float>(2));
  }
  // std::cerr << "Ignore eta[] in random.gamma: use 100.0 and 0.01" << std::endl;
  // parameterization for \beta
  // theta = rng_[0]->->gamma(100.0, 0.01, K, 2);
}


void MCMCSamplerStochasticDistributed::beta_from_theta() {
  std::vector<std::vector<Float> > temp(theta.size(),
                                         std::vector<Float>(theta[0].size()));
  np::row_normalize(&temp, theta);
  std::transform(temp.begin(), temp.end(), beta.begin(),
                 np::SelectColumn<Float>(1));
#ifndef NDEBUG
  for (::size_t k = 0; k < K; ++k) {
    assert(! isnan(beta[k]));
  }
#endif
}


// Calculate pi[0..K> ++ phi_sum from phi[0..K>
void MCMCSamplerStochasticDistributed::pi_from_phi(
    Float* pi, const std::vector<Float> &phi) {
  Float phi_sum = std::accumulate(phi.begin(), phi.begin() + K, 0.0);
  for (::size_t k = 0; k < K; ++k) {
    pi[k] = phi[k] / phi_sum;
  }

  pi[K] = phi_sum;
}


void MCMCSamplerStochasticDistributed::init_pi() {
  std::vector<Float*> pi(max_dkv_write_entries_);
  for (auto & p : pi) {
    p = new Float[K + 1];
  }

  ::size_t servers = master_hosts_pi_ ? mpi_size_ : mpi_size_ - 1;
  ::size_t my_max = N / servers;
  int my_server = master_hosts_pi_ ? mpi_rank_ : mpi_rank_ - 1;
  if (my_server < 0) {
    my_max = 0;
  } else if (static_cast<::size_t>(my_server) < N - my_max * servers) {
    ++my_max;
  }
  int last_node = my_server;
  while (my_max > 0) {
    ::size_t chunk = std::min(max_dkv_write_entries_, my_max);
    my_max -= chunk;
    std::vector<std::vector<Float> > phi_pi(chunk);
#pragma omp parallel for // num_threads (12)
    for (::size_t j = 0; j < chunk; ++j) {
      phi_pi[j] = rng_[omp_get_thread_num()]->gamma(1, 1, 1, K)[0];
    }
#ifndef NDEBUG
    for (auto & phs : phi_pi) {
      for (auto ph : phs) {
        assert(ph >= 0.0);
      }
    }
#endif

#pragma omp parallel for // num_threads (12)
    for (::size_t j = 0; j < chunk; ++j) {
      pi_from_phi(pi[j], phi_pi[j]);
    }

    std::vector<int32_t> node(chunk);
    for (::size_t j = 0; j < chunk; ++j) {
      node[j] = last_node;
      last_node += servers;
    }

    d_kv_store_->WriteKVRecords(node, constify(pi));
    d_kv_store_->FlushKVRecords();
    std::cerr << ".";
  }
  std::cerr << std::endl;

  for (auto & p : pi) {
    delete[] p;
  }
}


void MCMCSamplerStochasticDistributed::check_perplexity(bool force) {
  if (force || (step_count - 1) % interval == 0) {
    using namespace std::chrono;

    t_perplexity_.start();
    // TODO load pi for the held-out set to calculate perplexity
    Float ppx_score = cal_perplexity_held_out();
    t_perplexity_.stop();
    if (mpi_rank_ == mpi_master_) {
      auto t_now = system_clock::now();
      auto t_ms = duration_cast<milliseconds>(t_now - t_start_).count();
      std::cout << "average_count is: " << average_count << " ";
      std::cout << std::fixed
                << "step count: " << step_count
                << " time: " << std::setprecision(3) << (t_ms / 1000.0)
                << " perplexity for hold out set: " << std::setprecision(12) <<
                ppx_score << std::endl;
      double seconds = t_ms / 1000.0;
      timings_.push_back(seconds);
    }

    ppxs_heldout_cb_.push_back(ppx_score);
  }
}


void MCMCSamplerStochasticDistributed::ScatterSubGraph(
    const std::vector<std::vector<Vertex> > &subminibatch,
    MinibatchSlice *mb_slice) {
  std::vector<int32_t> set_size(mb_slice->nodes_.size());
  std::vector<Vertex> flat_subgraph;
  int r;

  mb_slice->local_network_.reset();

  if (mpi_rank_ == mpi_master_) {
    std::vector<int32_t> size_count(mpi_size_);	        // FIXME: lift to class
    std::vector<int32_t> size_displ(mpi_size_);	        // FIXME: lift to class
    std::vector<int32_t> subgraph_count(mpi_size_);	// FIXME: lift to class
    std::vector<int32_t> subgraph_displ(mpi_size_);	// FIXME: lift to class
    std::vector<int32_t> workers_set_size;

    // Data dependency on workers_set_size
    t_scatter_subgraph_marshall_edge_count_.start();
    for (int i = 0; i < mpi_size_; ++i) {
      subgraph_count[i] = 0;
      for (::size_t j = 0; j < subminibatch[i].size(); ++j) {
        int32_t fan_out = network.get_fan_out(subminibatch[i][j]);
        workers_set_size.push_back(fan_out);
        subgraph_count[i] += fan_out;
      }
      size_count[i] = subminibatch[i].size();
    }

    size_displ[0] = 0;
    subgraph_displ[0] = 0;
    for (int i = 1; i < mpi_size_; ++i) {
      size_displ[i] = size_displ[i - 1] + size_count[i - 1];
      subgraph_displ[i] = subgraph_displ[i - 1] + subgraph_count[i - 1];
    }
    t_scatter_subgraph_marshall_edge_count_.stop();

    // Scatter the fanout of each minibatch node
    t_scatter_subgraph_scatterv_edge_count_.start();
    r = MPI_Scatterv(workers_set_size.data(),
                     size_count.data(),
                     size_displ.data(),
                     MPI_INT,
                     set_size.data(),
                     set_size.size(),
                     MPI_INT,
                     mpi_master_,
                     MPI_COMM_WORLD);
    mpi_error_test(r, "MPI_Scatterv of minibatch fails");
    t_scatter_subgraph_scatterv_edge_count_.stop();

    // Marshall the subgraphs
    t_scatter_subgraph_marshall_edges_.start();
    ::size_t total_edges = np::sum(workers_set_size);
    std::vector<Vertex> subgraphs(total_edges);
#pragma omp parallel for // num_threads (12)
    for (int i = 0; i < mpi_size_; ++i) {
      ::size_t marshalled = subgraph_displ[i];
      for (::size_t j = 0; j < subminibatch[i].size(); ++j) {
        Vertex* marshall = subgraphs.data() + marshalled;
        ::size_t n = network.marshall_edges_from(subminibatch[i][j],
                                                 marshall);
        // std::cerr << "Marshall to peer " << i << ": " << n <<
        //   " edges" << std::endl;
        marshalled += n;
      }
    }
    t_scatter_subgraph_marshall_edges_.stop();

    // Scatter the marshalled subgraphs
    t_scatter_subgraph_scatterv_edges_.start();
    ::size_t total_set_size = np::sum(set_size);
    flat_subgraph.resize(total_set_size);
    r = MPI_Scatterv(subgraphs.data(),
                     subgraph_count.data(),
                     subgraph_displ.data(),
                     MPI_INT,
                     flat_subgraph.data(),
                     flat_subgraph.size(),
                     MPI_INT,
                     mpi_master_,
                     MPI_COMM_WORLD);
    t_scatter_subgraph_scatterv_edges_.stop();

  } else {
    // Scatter the fanout of each minibatch node
    t_scatter_subgraph_scatterv_edge_count_.start();
    r = MPI_Scatterv(NULL,
                     NULL,
                     NULL,
                     MPI_INT,
                     set_size.data(),
                     set_size.size(),
                     MPI_INT,
                     mpi_master_,
                     MPI_COMM_WORLD);
    mpi_error_test(r, "MPI_Scatterv of minibatch fails");
    t_scatter_subgraph_scatterv_edge_count_.stop();

    // Scatter the marshalled subgraphs
    t_scatter_subgraph_scatterv_edges_.start();
    ::size_t total_set_size = np::sum(set_size);
    flat_subgraph.resize(total_set_size);
    r = MPI_Scatterv(NULL,
                     NULL,
                     NULL,
                     MPI_INT,
                     flat_subgraph.data(),
                     flat_subgraph.size(),
                     MPI_INT,
                     mpi_master_,
                     MPI_COMM_WORLD);
    t_scatter_subgraph_scatterv_edges_.stop();
  }

  t_scatter_subgraph_unmarshall_.start();
  ::size_t offset = 0;
  for (::size_t i = 0; i < set_size.size(); ++i) {
    Vertex* marshall = &flat_subgraph[offset];
    mb_slice->local_network_.unmarshall_local_graph(i, marshall, set_size[i]);
    offset += set_size[i];
  }
  t_scatter_subgraph_unmarshall_.stop();
}


void MCMCSamplerStochasticDistributed::deploy_mini_batch(
    MinibatchSlice* mb_slice) {
  t_deploy_minibatch_.start();
  std::vector<std::vector<int> > subminibatch;
  std::vector<int32_t> minibatch_chunk(mpi_size_);      // FIXME: lift to class
  std::vector<int32_t> scatter_minibatch;               // FIXME: lift to class
  std::vector<int32_t> scatter_displs(mpi_size_);       // FIXME: lift to class
  int		r;
  std::vector<Vertex> nodes_vector; // FIXME: duplicates scatter_minibatch

  if (mpi_rank_ == mpi_master_) {
    // std::cerr << "Invoke sample_mini_batch" << std::endl;
    t_mini_batch_.start();
    mb_slice->edge_sample_ = network.sample_mini_batch(mini_batch_size,
                                                       strategy);
    t_mini_batch_.stop();
    const MinibatchSet &mini_batch = *mb_slice->edge_sample_.first;
    // std::cerr << "Done sample_mini_batch" << std::endl;

    t_nodes_in_mini_batch_.start();
    MinibatchNodeSet nodes = nodes_in_batch(mini_batch);
    nodes_vector.assign(nodes.begin(), nodes.end());
    t_nodes_in_mini_batch_.stop();
    // std::cerr << "mini_batch size " << mini_batch.size() <<
    //   " num_node_sample " << num_node_sample << std::endl;

    subminibatch.resize(mpi_size_);	// FIXME: lift to class, size is static

    ::size_t workers = master_is_worker_ ? mpi_size_ : mpi_size_ - 1;
    ::size_t upper_bound = (nodes_vector.size() + workers - 1) / workers;
    std::unordered_set<Vertex> unassigned;
    for (auto n: nodes_vector) {
      ::size_t owner = node_owner(n);
      if (subminibatch[owner].size() == upper_bound) {
        unassigned.insert(n);
      } else {
        subminibatch[owner].push_back(n);
      }
    }

    ::size_t i = master_is_worker_ ? 0 : 1;
    for (auto n: unassigned) {
      while (subminibatch[i].size() == upper_bound) {
        ++i;
        assert(i < static_cast< ::size_t>(mpi_size_));
      }
      subminibatch[i].push_back(n);
    }

    scatter_minibatch.clear();
    int32_t running_sum = 0;
    for (int i = 0; i < mpi_size_; ++i) {
      minibatch_chunk[i] = subminibatch[i].size();
      scatter_displs[i] = running_sum;
      running_sum += subminibatch[i].size();
      scatter_minibatch.insert(scatter_minibatch.end(),
                               subminibatch[i].begin(),
                               subminibatch[i].end());
    }
  }

  int32_t my_minibatch_size;
  r = MPI_Scatter(minibatch_chunk.data(), 1, MPI_INT,
                  &my_minibatch_size, 1, MPI_INT,
                  mpi_master_, MPI_COMM_WORLD);
  mpi_error_test(r, "MPI_Scatter of minibatch chunks fails");
  mb_slice->nodes_.resize(my_minibatch_size);

  if (mpi_rank_ == mpi_master_) {
    // TODO Master scatters the minibatch nodes over the workers,
    // preferably with consideration for both load balance and locality
    r = MPI_Scatterv(scatter_minibatch.data(),
                     minibatch_chunk.data(),
                     scatter_displs.data(),
                     MPI_INT,
                     mb_slice->nodes_.data(),
                     my_minibatch_size,
                     MPI_INT,
                     mpi_master_,
                     MPI_COMM_WORLD);
    mpi_error_test(r, "MPI_Scatterv of minibatch fails");

  } else {
    r = MPI_Scatterv(NULL, NULL, NULL, MPI_INT,
                     mb_slice->nodes_.data(), my_minibatch_size, MPI_INT,
                     mpi_master_, MPI_COMM_WORLD);
    mpi_error_test(r, "MPI_Scatterv of minibatch fails");
  }

  if (! args_.REPLICATED_NETWORK) {
    t_scatter_subgraph_.start();
    ScatterSubGraph(subminibatch, mb_slice);
    t_scatter_subgraph_.stop();
  }

  // Broadcast nodes of the full minibatch
  int32_t num_nodes = nodes_vector.size();
  r = MPI_Bcast(&num_nodes, 1, MPI_INT, mpi_master_, MPI_COMM_WORLD);
  mpi_error_test(r, "MPI_Bcast of minibatch num_nodes fails");
  nodes_vector.resize(num_nodes);
  r = MPI_Bcast(nodes_vector.data(), num_nodes, MPI_INT, mpi_master_,
                MPI_COMM_WORLD);
  mpi_error_test(r, "MPI_Bcast of minibatch nodes fails");
  mb_slice->full_minibatch_nodes_.clear();
  mb_slice->full_minibatch_nodes_.insert(nodes_vector.begin(),
                                         nodes_vector.end());
  t_deploy_minibatch_.stop();

  std::cerr << step_count << ": Minibatch deployed" << std::endl;
}


void MCMCSamplerStochasticDistributed::update_phi(
    std::vector<std::vector<Float> >* phi_node) {
  Float eps_t = get_eps_t();

  assert(minibatch_pipeline_->CurrentChunk().pi_chunks_.size() >= 2);
  for (::size_t b = 0;
       b < minibatch_pipeline_->CurrentChunk().pi_chunks_.size();
       ++b) {
    minibatch_pipeline_->StageNextChunk();                   // next chunk
    auto *pi_chunk = chunk_pipeline_->AwaitChunkFilled();   // current chunk

    std::cerr << step_count << ": compute chunk " << b << " size " << pi_chunk->chunk_nodes_.size() << std::endl;
    t_update_phi_.start();
#pragma omp parallel for // num_threads (12)
    for (::size_t i = 0; i < pi_chunk->chunk_nodes_.size(); ++i) {
      Vertex node = pi_chunk->chunk_nodes_[i];
      update_phi_node(minibatch_pipeline_->CurrentChunk(), *pi_chunk,
                      pi_chunk->start_ + i, node, pi_chunk->pi_node_[i],
                      eps_t, rng_[omp_get_thread_num()],
                      &(*phi_node)[pi_chunk->start_ + i]);
    }
    t_update_phi_.stop();

    chunk_pipeline_->ReleaseChunk();
    // d_kv_store_->PurgeKVRecords(pi_chunk->buffer_index_);
  }
}


void MCMCSamplerStochasticDistributed::update_phi_node(
    const MinibatchSlice& mb_slice, const PiChunk& pi_chunk,
    ::size_t index, Vertex i, const Float* pi_node,
    Float eps_t, Random::Random* rnd,
    std::vector<Float>* phi_node	// out parameter
    ) {
  Float phi_i_sum = pi_node[K];
  if (phi_i_sum == FLOAT(0.0)) {
    std::cerr << "Ooopppssss.... phi_i_sum " << phi_i_sum << std::endl;
  }
  std::vector<Float> grads(K, 0.0);	// gradient for K classes

  for (::size_t ix = 0; ix < real_num_node_sample(); ++ix) {
    Vertex neighbor = pi_chunk.flat_neighbors_[ix];
    if (i != neighbor) {
      int y_ab = 0;		// observation
      if (args_.REPLICATED_NETWORK) {
        Edge edge(std::min(i, neighbor), std::max(i, neighbor));
        if (edge.in(network.get_linked_edges())) {
          y_ab = 1;
        }
      } else {
        Edge edge(index, neighbor);
        if (mb_slice.local_network_.find(edge)) {
          y_ab = 1;
        }
      }

      std::vector<Float> probs(K);
      Float e = (y_ab == 1) ? epsilon : 1.0 - epsilon;
      for (::size_t k = 0; k < K; ++k) {
        Float f = (y_ab == 1) ? (beta[k] - epsilon) : (epsilon - beta[k]);
        probs[k] = pi_node[k] * (pi_chunk.pi_neighbor_[ix][k] * f + e);
        assert(! isnan(probs[k]));
      }

      Float prob_sum = np::sum(probs);
      assert(prob_sum > 0);
      // std::cerr << std::fixed << std::setprecision(12) << "node " << i <<
      //    " neighb " << neighbor << " prob_sum " << prob_sum <<
      //    " phi_i_sum " << phi_i_sum <<
      //    " #sample " << real_num_node_sample() << std::endl;
      for (::size_t k = 0; k < K; ++k) {
        assert(phi_i_sum > 0);
        grads[k] += ((probs[k] / prob_sum) / pi_node[k] - 1.0) / phi_i_sum;
        assert(! isnan(grads[k]));
      }
    } else {
      std::cerr << "Skip self loop <" << i << "," << neighbor << ">" <<
        std::endl;
    }
  }

  std::vector<Float> noise = rnd->randn(K);	// random gaussian noise.
  Float Nn = (1.0 * N) / num_node_sample;
  // update phi for node i
  for (::size_t k = 0; k < K; ++k) {
    Float phi_node_k = pi_node[k] * phi_i_sum;
    assert(phi_node_k > FLOAT(0.0));
    phi_node_k = std::abs(phi_node_k + eps_t / 2 * (alpha - phi_node_k +
<<<<<<< HEAD
                                                    Nn * grads[k]) +
                          sqrt(eps_t * phi_node_k) * noise[k]);
=======
                                                    Nn * grads[k])
                          + sqrt(eps_t * phi_node_k) * noise[k]
                         );
>>>>>>> 8b19162a
    if (phi_node_k < MCMC_NONZERO_GUARD) {
      (*phi_node)[k] = MCMC_NONZERO_GUARD;
    } else {
      (*phi_node)[k] = phi_node_k;
    }
    assert((*phi_node)[k] > FLOAT(0.0));
  }
}


void MCMCSamplerStochasticDistributed::update_pi(
    const MinibatchSlice& mb_slice,
    const std::vector<std::vector<Float> >& phi_node) {
  // calculate and store updated values for pi/phi_sum

  if (mpi_rank_ != mpi_master_ || master_is_worker_) {
    t_update_pi_.start();
#pragma omp parallel for // num_threads (12)
    for (::size_t i = 0; i < mb_slice.nodes_.size(); ++i) {
      pi_from_phi(pi_update_[i], phi_node[i]);
    }
    t_update_pi_.stop();

    t_store_pi_minibatch_.start();
    d_kv_store_->WriteKVRecords(mb_slice.nodes_, constify(pi_update_));
    t_store_pi_minibatch_.stop();
    d_kv_store_->FlushKVRecords();
  }
}


void MCMCSamplerStochasticDistributed::broadcast_theta_beta() {
  t_broadcast_theta_beta_.start();
  std::vector<Float> theta_marshalled(2 * K);   // FIXME: lift to class level
  if (mpi_rank_ == mpi_master_) {
    for (::size_t k = 0; k < K; ++k) {
      for (::size_t i = 0; i < 2; ++i) {
        theta_marshalled[2 * k + i] = theta[k][i];
      }
    }
  }
  int r = MPI_Bcast(theta_marshalled.data(), theta_marshalled.size(),
                    FLOATTYPE_MPI, mpi_master_, MPI_COMM_WORLD);
  mpi_error_test(r, "MPI_Bcast(theta) fails");
  if (mpi_rank_ != mpi_master_) {
    for (::size_t k = 0; k < K; ++k) {
      for (::size_t i = 0; i < 2; ++i) {
        theta[k][i] = theta_marshalled[2 * k + i];
      }
    }
  }
  //-------- after broadcast of theta, replicate this at all peers:
  beta_from_theta();
  t_broadcast_theta_beta_.stop();
}


void MCMCSamplerStochasticDistributed::scatter_minibatch_for_theta(
    const MinibatchSet &mini_batch,
    std::vector<EdgeMapItem>* mini_batch_slice) {
  int   r;
  std::vector<unsigned char> flattened_minibatch;
  std::vector<int32_t> scatter_size(mpi_size_);
  std::vector<int32_t> scatter_displs(mpi_size_);

  if (mpi_rank_ == mpi_master_) {
    flattened_minibatch.resize(mini_batch.size() * sizeof(EdgeMapItem));
    ::size_t chunk = mini_batch.size() / mpi_size_;
    ::size_t surplus = mini_batch.size() - chunk * mpi_size_;
    ::size_t running_sum = 0;
    ::size_t i;
    for (i = 0; i < surplus; ++i) {
      scatter_size[i] = (chunk + 1) * sizeof(EdgeMapItem);
      scatter_displs[i] = running_sum;
      running_sum += (chunk + 1) * sizeof(EdgeMapItem);
    }
    for (; i < (::size_t)mpi_size_; ++i) {
      scatter_size[i] = chunk * sizeof(EdgeMapItem);
      scatter_displs[i] = running_sum;
      running_sum += chunk * sizeof(EdgeMapItem);
    }
    auto *marshall = flattened_minibatch.data();
    for (auto e: mini_batch) {
      EdgeMapItem ei(e, e.in(network.get_linked_edges()));
      memcpy(marshall, &ei, sizeof ei);
      marshall += sizeof ei;
    }
  }

  int32_t my_minibatch_bytes;
  r = MPI_Scatter(scatter_size.data(), 1, MPI_INT,
                  &my_minibatch_bytes, 1, MPI_INT,
                  mpi_master_, MPI_COMM_WORLD);
  mpi_error_test(r, "MPI_Scatter of minibatch sizes for update_beta fails");

  mini_batch_slice->resize(my_minibatch_bytes / sizeof(EdgeMapItem));
  if (mpi_rank_ == mpi_master_) {
    r = MPI_Scatterv(flattened_minibatch.data(), scatter_size.data(),
                     scatter_displs.data(), MPI_BYTE,
                     mini_batch_slice->data(), my_minibatch_bytes, MPI_BYTE,
                     mpi_master_, MPI_COMM_WORLD);
    mpi_error_test(r, "MPI_Scatterv of minibatch for update_beta fails");

  } else {
    r = MPI_Scatterv(NULL, NULL,
                     NULL, MPI_BYTE,
                     mini_batch_slice->data(), my_minibatch_bytes, MPI_BYTE,
                     mpi_master_, MPI_COMM_WORLD);
    mpi_error_test(r, "MPI_Scatterv of minibatch for update_beta fails");
  }
}


void MCMCSamplerStochasticDistributed::beta_calc_grads(
    const std::vector<EdgeMapItem>& mini_batch_slice) {
  t_beta_zero_.start();
#pragma omp parallel for
  for (int i = 0; i < omp_get_max_threads(); ++i) {
    for (::size_t k = 0; k < K; ++k) {
      grads_beta_[i][0][k] = 0.0;
      grads_beta_[i][1][k] = 0.0;
    }
  }

  // sums = np.sum(self.__theta,1)
  std::vector<Float> theta_sum(theta.size());
  std::transform(theta.begin(), theta.end(), theta_sum.begin(),
                 np::sum<Float>);
  t_beta_zero_.stop();

  t_beta_rank_.start();
  std::unordered_map<Vertex, Vertex> node_rank;
  std::vector<Vertex> nodes;
  for (auto e : mini_batch_slice) {
    Vertex i = e.edge.first;
    Vertex j = e.edge.second;
    if (node_rank.find(i) == node_rank.end()) {
      ::size_t next = node_rank.size();
      node_rank[i] = next;
      nodes.push_back(i);
    }
    if (node_rank.find(j) == node_rank.end()) {
      ::size_t next = node_rank.size();
      node_rank[j] = next;
      nodes.push_back(j);
    }
    assert(node_rank.size() == nodes.size());
  }
  t_beta_rank_.stop();

  std::vector<Float*> pi(node_rank.size());
  t_load_pi_beta_.start();
  d_kv_store_->ReadKVRecords(chunk_pipeline_->GrabFreeBufferIndex(),
                             pi, nodes);
  t_load_pi_beta_.stop();

  // update gamma, only update node in the grad
  t_beta_calc_grads_.start();
#pragma omp parallel for // num_threads (12)
  for (::size_t e = 0; e < mini_batch_slice.size(); ++e) {
    const auto *edge = &mini_batch_slice[e];
    std::vector<Float> probs(K);

    int y = (int)edge->is_edge;
    Vertex i = node_rank[edge->edge.first];
    Vertex j = node_rank[edge->edge.second];

    Float pi_sum = 0.0;
    for (::size_t k = 0; k < K; ++k) {
      // Note: this is the KV-store cached pi, not the Learner item
      Float f = pi[i][k] * pi[j][k];
      pi_sum += f;
      if (y == 1) {
        probs[k] = beta[k] * f;
      } else {
        probs[k] = (1.0 - beta[k]) * f;
      }
    }

    Float prob_0 = ((y == 1) ? epsilon : (1.0 - epsilon)) * (1.0 - pi_sum);
    Float prob_sum = np::sum(probs) + prob_0;
    assert(prob_sum > FLOAT(0.0));
    for (::size_t k = 0; k < K; ++k) {
      Float f = probs[k] / prob_sum;
      Float one_over_theta_sum = 1.0 / theta_sum[k];
      grads_beta_[omp_get_thread_num()][0][k] += f * ((1 - y) / theta[k][0] -
                                                      one_over_theta_sum);
      grads_beta_[omp_get_thread_num()][1][k] += f * (y / theta[k][1] -
                                                      one_over_theta_sum);
    }
  }
  t_beta_calc_grads_.stop();
}


void MCMCSamplerStochasticDistributed::beta_sum_grads() {
  int r;

  t_beta_sum_grads_.start();
#pragma omp parallel for
  for (::size_t k = 0; k < K; ++k) {
    for (int i = 1; i < omp_get_max_threads(); ++i) {
      grads_beta_[0][0][k] += grads_beta_[i][0][k];
      grads_beta_[0][1][k] += grads_beta_[i][1][k];
    }
  }
  t_beta_sum_grads_.stop();

  //-------- reduce(+) of the grads_[0][*][0,1] to the master
  t_beta_reduce_grads_.start();
  if (mpi_rank_ == mpi_master_) {
    r = MPI_Reduce(MPI_IN_PLACE, grads_beta_[0][0].data(), K, FLOATTYPE_MPI,
                   MPI_SUM, mpi_master_, MPI_COMM_WORLD);
    mpi_error_test(r, "Reduce/plus of grads_beta_[0][0] fails");
    r = MPI_Reduce(MPI_IN_PLACE, grads_beta_[0][1].data(), K, FLOATTYPE_MPI,
                   MPI_SUM, mpi_master_, MPI_COMM_WORLD);
    mpi_error_test(r, "Reduce/plus of grads_beta_[0][1] fails");
  } else {
    r = MPI_Reduce(grads_beta_[0][0].data(), NULL, K, FLOATTYPE_MPI,
                   MPI_SUM, mpi_master_, MPI_COMM_WORLD);
    mpi_error_test(r, "Reduce/plus of grads_beta_[0][0] fails");
    r = MPI_Reduce(grads_beta_[0][1].data(), NULL, K, FLOATTYPE_MPI,
                   MPI_SUM, mpi_master_, MPI_COMM_WORLD);
    mpi_error_test(r, "Reduce/plus of grads_beta_[0][1] fails");
  }
  t_beta_reduce_grads_.stop();
}


void MCMCSamplerStochasticDistributed::beta_update_theta(Float scale) {
  if (mpi_rank_ == mpi_master_) {
    t_beta_update_theta_.start();
    Float eps_t = get_eps_t();
    // random noise.
    std::vector<std::vector<Float> > noise = rng_[0]->randn(K, 2);
#pragma omp parallel for
    for (::size_t k = 0; k < K; ++k) {
      for (::size_t i = 0; i < 2; ++i) {
        Float f = std::sqrt(eps_t * theta[k][i]);
        theta[k][i] = std::abs(theta[k][i] +
                               eps_t / 2.0 * (eta[i] - theta[k][i] +
<<<<<<< HEAD
                                              scale * grads_beta_[0][i][k]) +
                               f * noise[k][i]);
=======
                                              scale * grads_beta_[0][i][k])
                               + f * noise[k][i]
                              );
>>>>>>> 8b19162a
        if (theta[k][i] < MCMC_NONZERO_GUARD) {
          theta[k][i] = MCMC_NONZERO_GUARD;
        }
      }
    }
    t_beta_update_theta_.stop();
  }
}


void MCMCSamplerStochasticDistributed::update_beta(
    const MinibatchSet &mini_batch, Float scale) {
  std::vector<EdgeMapItem> mini_batch_slice;

  scatter_minibatch_for_theta(mini_batch, &mini_batch_slice);

  beta_calc_grads(mini_batch_slice);

  beta_sum_grads();

  beta_update_theta(scale);

  d_kv_store_->PurgeKVRecords(chunk_pipeline_->GrabFreeBufferIndex());
}


void MCMCSamplerStochasticDistributed::reduce_plus(const perp_accu &in,
                                                   perp_accu* accu) {
  int r;
  uint64_t count[2] = { in.link.count, in.non_link.count };
  Float likelihood[2] = { in.link.likelihood, in.non_link.likelihood };

  r = MPI_Allreduce(MPI_IN_PLACE, count, 2, MPI_UNSIGNED_LONG, MPI_SUM,
                    MPI_COMM_WORLD);
  mpi_error_test(r, "Reduce/plus of perplexity counts fails");
  r = MPI_Allreduce(MPI_IN_PLACE, likelihood, 2, FLOATTYPE_MPI, MPI_SUM,
                    MPI_COMM_WORLD);
  mpi_error_test(r, "Reduce/plus of perplexity likelihoods fails");

  accu->link.count = count[0];
  accu->non_link.count = count[1];
  accu->link.likelihood = likelihood[0];
  accu->non_link.likelihood = likelihood[1];
}


/**
 * calculate the perplexity for data.
 * perplexity defines as exponential of negative average log likelihood. 
 * formally:
 *     ppx = exp(-1/N * \sum){i}^{N}log p(y))
 * 
 * we calculate average log likelihood for link and non-link separately, with the 
 * purpose of weighting each part proportionally. (the reason is that we sample 
 * the equal number of link edges and non-link edges for held out data and test data,
 * which is not true representation of actual data set, which is extremely sparse.
 */
Float MCMCSamplerStochasticDistributed::cal_perplexity_held_out() {
  for (auto & a : perp_.accu_) {
    a.link.reset();
    a.non_link.reset();
  }

  for (::size_t chunk_start = 0;
       chunk_start < perp_.data_.size();
       chunk_start += max_perplexity_chunk_) {
    ::size_t chunk = std::min(max_perplexity_chunk_,
                              perp_.data_.size() - chunk_start);

    // chunk_size is about edges; nodes are at 2i and 2i+1
    std::vector<Vertex> chunk_nodes(perp_.nodes_.begin() + 2 * chunk_start,
                                    perp_.nodes_.begin() + 2 * (chunk_start +
                                                                chunk));

    t_load_pi_perp_.start();
    d_kv_store_->ReadKVRecords(chunk_pipeline_->GrabFreeBufferIndex(), perp_.pi_,
                               chunk_nodes);
    t_load_pi_perp_.stop();

    t_cal_edge_likelihood_.start();
#pragma omp parallel for
    for (::size_t i = chunk_start; i < chunk_start + chunk; ++i) {
      const auto& edge_in = perp_.data_[i];
      // the index into the nodes/pi vectors is double the index into the
      // edge vector (+ 1)
      Vertex a = 2 * (i - chunk_start);
      Vertex b = 2 * (i - chunk_start) + 1;
      Float edge_likelihood = cal_edge_likelihood(perp_.pi_[a], perp_.pi_[b],
                                                   edge_in.is_edge, beta);
      if (std::isnan(edge_likelihood)) {
        std::cerr << "edge_likelihood is NaN; potential bug" << std::endl;
      }

      //cout<<"AVERAGE COUNT: " <<average_count;
      ppx_per_heldout_edge_[i] = (ppx_per_heldout_edge_[i] * (average_count-1) + edge_likelihood)/(average_count);
      // Edge e(chunk_nodes[a], chunk_nodes[b]);
      // std::cout << std::fixed << std::setprecision(12) << e <<
      //   " in? " << (edge_in.is_edge ? "True" : "False") <<
      //   " -> " << edge_likelihood << " av. " << average_count <<
      //   " ppx[" << i << "] " << ppx_per_heldout_edge_[i] << std::endl;
      if (edge_in.is_edge) {
        perp_.accu_[omp_get_thread_num()].link.count++;
        perp_.accu_[omp_get_thread_num()].link.likelihood += std::log(ppx_per_heldout_edge_[i]);
        //link_likelihood += edge_likelihood;

        if (std::isnan(perp_.accu_[omp_get_thread_num()].link.likelihood)){
          std::cerr << "link_likelihood is NaN; potential bug" << std::endl;
        }
      } else {
        perp_.accu_[omp_get_thread_num()].non_link.count++;
        //perp_.accu_[omp_get_thread_num()].non_link.likelihood +=
        //  edge_likelihood;
        perp_.accu_[omp_get_thread_num()].non_link.likelihood +=
          std::log(ppx_per_heldout_edge_[i]);
        if (std::isnan(perp_.accu_[omp_get_thread_num()].non_link.likelihood)){
          std::cerr << "non_link_likelihood is NaN; potential bug" << std::endl;
        }
      }
    }

    t_purge_pi_perp_.start();
    d_kv_store_->PurgeKVRecords(chunk_pipeline_->GrabFreeBufferIndex());
    t_purge_pi_perp_.stop();
  }

  for (auto i = 1; i < omp_get_max_threads(); ++i) {
    perp_.accu_[0].link.count += perp_.accu_[i].link.count;
    perp_.accu_[0].link.likelihood += perp_.accu_[i].link.likelihood;
    perp_.accu_[0].non_link.count += perp_.accu_[i].non_link.count;
    perp_.accu_[0].non_link.likelihood += perp_.accu_[i].non_link.likelihood;
  }

  t_cal_edge_likelihood_.stop();

  // std::cout << std::setprecision(12) << "ratio " << link_ratio <<
  //   " count: link " << link_count << " " << link_likelihood <<
  //   " non-link " << non_link_count << " " << non_link_likelihood <<
  //   std::endl;

  // weight each part proportionally.
  /*
     avg_likelihood = self._link_ratio*(link_likelihood/link_count) + \
     (1-self._link_ratio)*(non_link_likelihood/non_link_count)
     */

  perp_accu accu;
  t_reduce_perp_.start();
  reduce_plus(perp_.accu_[0], &accu);
  t_reduce_perp_.stop();

  // direct calculation.
  Float avg_likelihood = 0.0;
  if (accu.link.count + accu.non_link.count != 0){
    avg_likelihood = (accu.link.likelihood + accu.non_link.likelihood) /
      (accu.link.count + accu.non_link.count);
  }

  average_count = average_count + 1;

  return (-avg_likelihood);
}


int MCMCSamplerStochasticDistributed::node_owner(Vertex node) const {
  if (master_hosts_pi_) {
    return node % mpi_size_;
  } else {
    return 1 + (node % (mpi_size_ - 1));
  }
}


void MCMCSamplerStochasticDistributed::mpi_error_test(
    int r, const std::string &message) {
  if (r != MPI_SUCCESS) {
    throw MCMCException("MPI error " + r + message);
  }
}

}	// namespace learning
}	// namespace mcmc<|MERGE_RESOLUTION|>--- conflicted
+++ resolved
@@ -371,12 +371,14 @@
           if (last_checked_chunk == 0) {
             /* Special case: run out of swappable vertices in higher chunks.
              * Do a different algorithm. */
-            std::cerr << "********************** Cannot swap [" << i << "] " << pi_chunk->chunk_nodes_[i] << std::endl;
-            std::cerr << "First chunk in my current minibatch slice: ";
-            for (auto v : pi_chunk->chunk_nodes_) {
-              std::cerr << v << " ";
+            if (false) {
+              std::cerr << "********************** Cannot swap [" << i << "] " << pi_chunk->chunk_nodes_[i] << std::endl;
+              std::cerr << "First chunk in my current minibatch slice: ";
+              for (auto v : pi_chunk->chunk_nodes_) {
+                std::cerr << v << " ";
+              }
+              std::cerr << std::endl;
             }
-            std::cerr << std::endl;
 
             /*
              * Algorithm:
@@ -461,7 +463,7 @@
     ::size_t chunk = std::min(chunk_size,
                               mb_slice->nodes_.size() - chunk_start);
 
-    if (false || chunk <= 1) {
+    if (false && chunk <= 1) {
       if (b == 0) {
         std::cerr << "Minibatch slice size " << mb_slice->nodes_.size() << " chunk size";
       }
@@ -504,7 +506,7 @@
         t_resample_neighbor_nodes_.start();
         while (! SampleNeighborSet(pi_chunk, i)) {
           // overlap, sample again
-          std::cerr << "Overlap in neighbor sample " << i << ", do it again" << std::endl;
+          // std::cerr << "Overlap in neighbor sample " << i << ", do it again" << std::endl;
         }
         t_resample_neighbor_nodes_.stop();
       }
@@ -765,7 +767,8 @@
     }
     // /proc/meminfo reports KB
     ::size_t pi_total = (1024 * mem_total) / ((K + 1) * sizeof(Float));
-    args_.max_pi_cache_entries_ = num_buffers_ * pi_total / 32;
+    // args_.max_pi_cache_entries_ = num_buffers_ * pi_total / 32;
+    args_.max_pi_cache_entries_ = pi_total / 32;
   }
 
   // Calculate DKV store buffer requirements
@@ -1394,7 +1397,7 @@
                                          nodes_vector.end());
   t_deploy_minibatch_.stop();
 
-  std::cerr << step_count << ": Minibatch deployed" << std::endl;
+  // std::cerr << step_count << ": Minibatch deployed" << std::endl;
 }
 
 
@@ -1409,7 +1412,7 @@
     minibatch_pipeline_->StageNextChunk();                   // next chunk
     auto *pi_chunk = chunk_pipeline_->AwaitChunkFilled();   // current chunk
 
-    std::cerr << step_count << ": compute chunk " << b << " size " << pi_chunk->chunk_nodes_.size() << std::endl;
+    // std::cerr << step_count << ": compute chunk " << b << " size " << pi_chunk->chunk_nodes_.size() << std::endl;
     t_update_phi_.start();
 #pragma omp parallel for // num_threads (12)
     for (::size_t i = 0; i < pi_chunk->chunk_nodes_.size(); ++i) {
@@ -1475,8 +1478,7 @@
         assert(! isnan(grads[k]));
       }
     } else {
-      std::cerr << "Skip self loop <" << i << "," << neighbor << ">" <<
-        std::endl;
+      // std::cerr << "Skip self loop <" << i << "," << neighbor << ">" << std::endl;
     }
   }
 
@@ -1487,14 +1489,8 @@
     Float phi_node_k = pi_node[k] * phi_i_sum;
     assert(phi_node_k > FLOAT(0.0));
     phi_node_k = std::abs(phi_node_k + eps_t / 2 * (alpha - phi_node_k +
-<<<<<<< HEAD
                                                     Nn * grads[k]) +
                           sqrt(eps_t * phi_node_k) * noise[k]);
-=======
-                                                    Nn * grads[k])
-                          + sqrt(eps_t * phi_node_k) * noise[k]
-                         );
->>>>>>> 8b19162a
     if (phi_node_k < MCMC_NONZERO_GUARD) {
       (*phi_node)[k] = MCMC_NONZERO_GUARD;
     } else {
@@ -1736,14 +1732,8 @@
         Float f = std::sqrt(eps_t * theta[k][i]);
         theta[k][i] = std::abs(theta[k][i] +
                                eps_t / 2.0 * (eta[i] - theta[k][i] +
-<<<<<<< HEAD
                                               scale * grads_beta_[0][i][k]) +
                                f * noise[k][i]);
-=======
-                                              scale * grads_beta_[0][i][k])
-                               + f * noise[k][i]
-                              );
->>>>>>> 8b19162a
         if (theta[k][i] < MCMC_NONZERO_GUARD) {
           theta[k][i] = MCMC_NONZERO_GUARD;
         }
