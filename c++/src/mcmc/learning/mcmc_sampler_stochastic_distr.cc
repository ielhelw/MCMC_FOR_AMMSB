--- conflicted
+++ resolved
@@ -511,31 +511,6 @@
 void MCMCSamplerStochasticDistributed::InitDKVStore() {
   t_init_dkv_.start();
 
-<<<<<<< HEAD
-  if (args_.forced_master_is_worker) {
-    master_is_worker_ = true;
-  } else {
-    master_is_worker_ = (mpi_size_ == 1);
-  }
-
-  MasterAwareLoadNetwork();
-
-  // control parameters for learning
-  //num_node_sample = static_cast< ::size_t>(std::sqrt(network.get_num_nodes()));
-  if (args_.num_node_sample == 0) {
-    // TODO: automative update..... 
-    num_node_sample = N/50;
-  } else {
-    num_node_sample = args_.num_node_sample;
-  }
-  if (args_.mini_batch_size == 0) {
-    // old default for STRATIFIED_RANDOM_NODE_SAMPLING
-    mini_batch_size = N / 10;
-  }
-
-  sampler_stochastic_info(std::cerr);
-
-=======
   std::cerr << "Use D-KV store type " << args_.dkv_type << std::endl;
   switch (args_.dkv_type) {
   case DKV::TYPE::FILE:
@@ -556,7 +531,7 @@
 #endif
   }
 
->>>>>>> 92cb04d6
+  num_buffers_ = args_.num_buffers_;
   if (args_.max_pi_cache_entries_ == 0) {
     std::ifstream meminfo("/proc/meminfo");
     int64_t mem_total = -1;
@@ -579,7 +554,7 @@
     }
     // /proc/meminfo reports KB
     ::size_t pi_total = (1024 * mem_total) / ((K + 1) * sizeof(Float));
-    args_.max_pi_cache_entries_ = pi_total / 16;
+    args_.max_pi_cache_entries_ = num_buffers_ * pi_total / 32;
   }
 
   // Calculate DKV store buffer requirements
@@ -592,7 +567,6 @@
     workers = mpi_size_ - 1;
   }
 
-  ::size_t num_buffers_ = args_.num_buffers_;
   // pi cache hosts chunked subset of minibatch nodes + their neighbors
   max_minibatch_chunk_ = args_.max_pi_cache_entries_ / num_buffers_ / (1 + real_num_node_sample());
   ::size_t max_my_minibatch_nodes = std::min(max_minibatch_chunk_,
@@ -632,28 +606,10 @@
     " chunk " << max_perplexity_chunk_ << std::endl;
   std::cerr << "phi pipeline depth " << num_buffers_ << std::endl;
 
-  std::cerr << "Use D-KV store type " << args_.dkv_type << std::endl;
-  switch (args_.dkv_type) {
-  case DKV::TYPE::FILE:
-    d_kv_store_ = std::unique_ptr<DKV::DKVFile::DKVStoreFile>(
-                    new DKV::DKVFile::DKVStoreFile(args_.getRemains()));
-    break;
-#ifdef MCMC_ENABLE_RDMA
-  case DKV::TYPE::RDMA:
-    d_kv_store_ = std::unique_ptr<DKV::DKVRDMA::DKVStoreRDMA>(
-                    new DKV::DKVRDMA::DKVStoreRDMA(args_.getRemains()));
-    break;
-#endif
-  }
-
   max_dkv_write_entries_ = max_my_minibatch_nodes;
-<<<<<<< HEAD
   d_kv_store_->Init(K + 1, N, num_buffers_, max_pi_cache,
                     max_dkv_write_entries_);
-=======
-  d_kv_store_->Init(K + 1, N, max_pi_cache, max_dkv_write_entries_);
   t_init_dkv_.stop();
->>>>>>> 92cb04d6
 
   master_hosts_pi_ = d_kv_store_->include_master();
 
@@ -736,8 +692,6 @@
 }
 
 
-<<<<<<< HEAD
-=======
 std::ostream& MCMCSamplerStochasticDistributed::PrintStats(
     std::ostream& out) const {
   Timer::printHeader(out);
@@ -757,8 +711,8 @@
   out << t_broadcast_theta_beta_ << std::endl;
   out << t_update_phi_pi_ << std::endl;
   out << t_sample_neighbor_nodes_ << std::endl;
-  out << t_load_pi_minibatch_ << std::endl;
-  out << t_load_pi_neighbor_ << std::endl;
+  out << t_resample_neighbor_nodes_ << std::endl;
+  chunk_pipeline_->report(std::cout);
   out << t_update_phi_ << std::endl;
   out << t_barrier_phi_ << std::endl;
   out << t_update_pi_ << std::endl;
@@ -782,7 +736,6 @@
 }
 
 
->>>>>>> 92cb04d6
 void MCMCSamplerStochasticDistributed::run() {
   /** run mini-batch based MCMC sampler, based on the sungjin's note */
 
@@ -864,45 +817,7 @@
   r = MPI_Barrier(MPI_COMM_WORLD);
   mpi_error_test(r, "MPI_Barrier(post pi) fails");
 
-<<<<<<< HEAD
-  Timer::printHeader(std::cout);
-  std::cout << t_populate_pi_ << std::endl;
-  std::cout << t_outer_ << std::endl;
-  std::cout << t_deploy_minibatch_ << std::endl;
-  std::cout << t_mini_batch_ << std::endl;
-  std::cout << t_scatter_subgraph_ << std::endl;
-  std::cout << t_scatter_subgraph_marshall_edge_count_ << std::endl;
-  std::cout << t_scatter_subgraph_scatterv_edge_count_ << std::endl;
-  std::cout << t_scatter_subgraph_marshall_edges_ << std::endl;
-  std::cout << t_scatter_subgraph_scatterv_edges_ << std::endl;
-  std::cout << t_scatter_subgraph_unmarshall_ << std::endl;
-  std::cout << t_nodes_in_mini_batch_ << std::endl;
-  std::cout << t_sample_neighbor_nodes_ << std::endl;
-  std::cout << t_resample_neighbor_nodes_ << std::endl;
-  std::cout << t_broadcast_theta_beta_ << std::endl;
-  std::cout << t_update_phi_pi_ << std::endl;
-  chunk_pipeline_->report(std::cout);
-  std::cout << t_update_phi_ << std::endl;
-  std::cout << t_barrier_phi_ << std::endl;
-  std::cout << t_update_pi_ << std::endl;
-  std::cout << t_store_pi_minibatch_ << std::endl;
-  std::cout << t_barrier_pi_ << std::endl;
-  std::cout << t_update_beta_ << std::endl;
-  std::cout << t_beta_zero_ << std::endl;
-  std::cout << t_beta_rank_ << std::endl;
-  std::cout << t_load_pi_beta_ << std::endl;
-  std::cout << t_beta_calc_grads_ << std::endl;
-  std::cout << t_beta_sum_grads_ << std::endl;
-  std::cout << t_beta_reduce_grads_ << std::endl;
-  std::cout << t_beta_update_theta_ << std::endl;
-  std::cout << t_perplexity_ << std::endl;
-  std::cout << t_load_pi_perp_ << std::endl;
-  std::cout << t_cal_edge_likelihood_ << std::endl;
-  std::cout << t_purge_pi_perp_ << std::endl;
-  std::cout << t_reduce_perp_ << std::endl;
-=======
   PrintStats(std::cout);
->>>>>>> 92cb04d6
 }
 
 
@@ -999,7 +914,7 @@
     }
 
     d_kv_store_->WriteKVRecords(node, constify(pi));
-    d_kv_store_->PurgeKVRecords();
+    d_kv_store_->FlushKVRecords();
     std::cerr << ".";
   }
   std::cerr << std::endl;
@@ -1276,6 +1191,8 @@
   mb_slice->full_minibatch_nodes_.insert(nodes_vector.begin(),
                                          nodes_vector.end());
   t_deploy_minibatch_.stop();
+
+  std::cerr << step_count << ": Minibatch deployed" << std::endl;
 }
 
 
@@ -1318,6 +1235,15 @@
     ::size_t chunk = std::min(chunk_size,
                               mb_slice->nodes_.size() - chunk_start);
 
+    if (true || chunk <= 1) {
+      if (b == 0) {
+        std::cerr << "Minibatch slice size " << mb_slice->nodes_.size() << " chunk size";
+      }
+      std::cerr << " " << chunk;
+      if (b == num_chunks - 1) {
+        std::cerr << std::endl;
+      }
+    }
     auto *pi_chunk = &mb_slice->pi_chunks_[b];
     const auto &chunk_begin = mb_slice->nodes_.begin() + chunk_start;
     pi_chunk->chunk_nodes_.assign(chunk_begin, chunk_begin + chunk);
@@ -1360,6 +1286,7 @@
     minibatch_pipeline_->StageNextChunk();                   // next chunk
     auto *pi_chunk = chunk_pipeline_->AwaitChunkFilled();   // current chunk
 
+    std::cerr << step_count << ": compute chunk " << b << " size " << pi_chunk->chunk_nodes_.size() << std::endl;
     t_update_phi_.start();
 #pragma omp parallel for // num_threads (12)
     for (::size_t i = 0; i < pi_chunk->chunk_nodes_.size(); ++i) {
@@ -1589,9 +1516,10 @@
   }
   t_beta_rank_.stop();
 
+  std::vector<Float*> pi(node_rank.size());
   t_load_pi_beta_.start();
-  std::vector<Float*> pi(node_rank.size());
-  d_kv_store_->ReadKVRecords(chunk_pipeline_->GrabFreeBufferIndex(), pi, nodes);
+  d_kv_store_->ReadKVRecords(chunk_pipeline_->GrabFreeBufferIndex(),
+                             pi, nodes);
   t_load_pi_beta_.stop();
 
   // update gamma, only update node in the grad
@@ -1739,15 +1667,10 @@
  * which is not true representation of actual data set, which is extremely sparse.
  */
 Float MCMCSamplerStochasticDistributed::cal_perplexity_held_out() {
-
   for (auto & a : perp_.accu_) {
     a.link.reset();
     a.non_link.reset();
   }
-
-  t_purge_pi_perp_.start();
-  d_kv_store_->PurgeKVRecords(chunk_pipeline_->GrabFreeBufferIndex());
-  t_purge_pi_perp_.stop();
 
   for (::size_t chunk_start = 0;
        chunk_start < perp_.data_.size();
