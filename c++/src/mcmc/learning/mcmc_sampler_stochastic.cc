--- conflicted
+++ resolved
@@ -109,15 +109,7 @@
   t1 = clock();
   while (step_count < max_iteration && !is_converged()) {
     t_outer.start();
-<<<<<<< HEAD
-    if (step_count % interval == 0) {
-=======
-    auto l1 = std::chrono::system_clock::now();
-    // if (step_count > 200000){
-    // interval = 2;
-    //}
     if ((step_count - 1) % interval == 0) {
->>>>>>> da5b3611
       t_perplexity.start();
       double ppx_score = cal_perplexity_held_out();
       t_perplexity.stop();
