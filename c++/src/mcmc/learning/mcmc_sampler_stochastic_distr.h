--- conflicted
+++ resolved
@@ -286,6 +286,9 @@
 
   void deploy_mini_batch(MinibatchSlice* mb_chunk);
 
+  NeighborSet sample_neighbor_nodes(::size_t sample_size, Vertex nodeId,
+                                    Random::Random* rnd);
+
   ::size_t real_num_node_sample() const;
 
  protected:
@@ -321,8 +324,6 @@
   std::ostream& PrintStats(std::ostream& out) const;
 
   EdgeSample deploy_mini_batch();
-  NeighborSet sample_neighbor_nodes(::size_t sample_size, Vertex nodeId,
-                                    Random::Random* rnd);
   void update_phi(std::vector<std::vector<Float> >* phi_node);
   void update_phi_node(const MinibatchSlice& mb_chunk, const PiChunk& pi_chunk,
                        ::size_t index, Vertex i, const Float* pi_node,
@@ -382,12 +383,8 @@
   boost::thread dkv_server_thread_;
   std::unique_ptr<MinibatchPipeline> minibatch_pipeline_;
 
-<<<<<<< HEAD
   std::unique_ptr<DKV::DKVStoreInterface> d_kv_store_;
-=======
-  LocalNetwork  local_network_;
   MinibatchSet  held_out_test_;
->>>>>>> ccbaade7
 
   PerpData      perp_;
 
