#ifndef MCMC_LEARNING_MCMC_SAMPLER_STOCHASTIC_DISTR_H__
#define MCMC_LEARNING_MCMC_SAMPLER_STOCHASTIC_DISTR_H__

#include <unordered_set>
#include <iostream>
#include <thread>
#include <boost/thread.hpp>

#include "mcmc/config.h"

#include "dkvstore/DKVStore.h"
#include "mcmc/random.h"
#include "mcmc/timer.h"

#include "mcmc/learning/mcmc_sampler_stochastic.h"

namespace mcmc {
namespace learning {

using ::mcmc::timer::Timer;


// Mirror of the global Network Graph that contains only a small slice of
// the edges, i.c. the edges whose first element is in the minibatch
class LocalNetwork {
 public:
  typedef typename std::unordered_set<Vertex> EndpointSet;

  void unmarshall_local_graph(::size_t index, const Vertex* linked,
                              ::size_t size);

  void reset();

  bool find(const Edge& edge) const;

  const EndpointSet &linked_edges(::size_t i) const;

 protected:
  std::vector<EndpointSet> linked_edges_;
};


struct perp_counter {
  perp_counter() : count(0), likelihood(0.0) {
  }

  void reset() {
    count = 0;
    likelihood = 0.0;
  }

  ::size_t count;
  Float	likelihood;
};


struct perp_accu {
  perp_counter link;
  perp_counter non_link;
};


class PerpData {
 public:
  void Init(::size_t max_perplexity_chunk);

  std::vector<Vertex> nodes_;
  std::vector<Float*> pi_;
  // OpenMP parallelism requires a vector
  std::vector<EdgeMapItem> data_;
  std::vector<perp_accu> accu_;
};


// **************************************************************************
//
// class PiChunk
//
// **************************************************************************

class PiChunk {
 public:
  ::size_t      buffer_index_;
  ::size_t      start_;
  std::vector<Vertex> chunk_nodes_;
  std::vector<Float *> pi_node_;
  std::vector<Vertex> flat_neighbors_;
  std::vector<Float *> pi_neighbor_;
  void swap(PiChunk& x);
};


// **************************************************************************
//
// class ChunkPipeline
//
// **************************************************************************

namespace PIPELINE_STATE {
  enum PipelineState {
    FILL_REQUESTED,
    FILLING,
    FILLED,
    FREE,
    STOP,
  };
}

class ChunkPipeline;

class PipelineBuffer {
 public:
  PipelineBuffer() : state_(PIPELINE_STATE::FREE) { }

  PiChunk* chunk_;
  PIPELINE_STATE::PipelineState state_;
  boost::condition_variable fill_requested_;
  boost::condition_variable fill_completed_;

  friend class ChunkPipeline;
};


class ChunkPipeline {
 public:
  ChunkPipeline(::size_t num_buffers, DKV::DKVStoreInterface& d_kv_store)
      : buffer_(num_buffers), d_kv_store_(d_kv_store),
        client_enq_(0), client_deq_(0), client_clear_(0),
        server_deq_(0), server_complete_(0) {
  }

  // Queue interface
  void EnqueueChunk(PiChunk* chunk);
  PiChunk* AwaitChunkFilled();
  PiChunk* DequeueChunk();
  void NotifyChunkFilled();
  void ReleaseChunk();
  void Stop();
  ::size_t num_buffers() const;

  void operator() ();
  std::ostream& report(std::ostream& s) const;

  // Nonqueue interface
  ::size_t GrabFreeBufferIndex() const;

private:
  boost::mutex lock_;
  std::vector<PipelineBuffer> buffer_;
  DKV::DKVStoreInterface& d_kv_store_;
  ::size_t client_enq_;
  ::size_t client_deq_;
  ::size_t client_clear_;
  ::size_t server_deq_;
  ::size_t server_complete_;

  Timer         t_load_pi_minibatch_;
  Timer         t_load_pi_neighbor_;
};


// **************************************************************************
//
// class MinibatchSlice
//
// **************************************************************************

class MinibatchSlice {
 public:
  MinibatchSlice() : processed_(0) {
  }

  std::vector<PiChunk> pi_chunks_;
  std::vector<Vertex> nodes_;       // my subsample of the minibatch
  VertexSet full_minibatch_nodes_;
  LocalNetwork  local_network_;
  EdgeSample edge_sample_;

 private:
  ::size_t processed_;

  friend class MinibatchPipeline;
};


// **************************************************************************
//
// class MinibatchPipeline
//
// **************************************************************************

class MCMCSamplerStochasticDistributed;

class MinibatchPipeline {
 public:
  MinibatchPipeline(MCMCSamplerStochasticDistributed& sampler,
                    ::size_t max_minibatch_chunk,
                    ChunkPipeline& chunk_pipeline);
  void StageNextChunk();
  void StageNextMinibatch();
  void AdvanceMinibatch();
  const MinibatchSlice& CurrentChunk() {
    return minibatch_slice_[current_];
  }
  // Returns whether any node is in <code>one</code> and the previous
  // minibatch set
  bool PreviousMinibatchOverlap(Vertex one) const;
  bool PreviousMinibatchOverlap(const std::vector<Vertex>& one) const;

 private:

  MCMCSamplerStochasticDistributed& sampler_;
  ChunkPipeline& chunk_pipeline_;

  std::vector<MinibatchSlice> minibatch_slice_;
  ::size_t      max_minibatch_chunk_;

  ::size_t      prev_;
  ::size_t      current_;
  ::size_t      next_;
};


/**
 * The distributed version differs in these aspects from the parallel version:
 *  - the minibatch is distributed
 *  - pi/phi is distributed. It is not necessary to store both phi and pi since
 *    the two are equivalent. We store pi + sum(phi), and we can restore phi
 *    as phi[i] = pi[i] * phi_sum.
 *
 * Algorithm:
 * LOOP:
 *   One host (the Master) creates the minibatch and distributes its nodes over
 *   the workers. Each worker samples a neighbor set for each of its minibatch
 *   nodes.
 *
 *   Then, each worker:
 *    - fetches pi/phi for its minibatch nodes
 *    - fetches pi/phi for the neighbors of its minibatch nodes
 *    - calulates an updated phi/pi for its minibatch nodes
 *    - stores the updated phi/pi
 *
 *   Then, all synchronise. The master calculates an updated value for beta.
 *   This could plausibly be done in a distributed way, but it is so quick that
 *   we guess there is no point to do that.
 *   If needs, calculate the perplexity in parallel. If termination is met,
 *   let the workers know. Else, the master broadcasts its updated value for
 *   beta.
 * END LOOP
 */

/**
 * For the sequential part of the algorithm, see class MCMCSamplerStochastic
 */
class MCMCSamplerStochasticDistributed : public MCMCSamplerStochastic {

 public:
  MCMCSamplerStochasticDistributed(const Options &args);

  virtual ~MCMCSamplerStochasticDistributed();

  void init() override;

  void run() override;

  void deploy_mini_batch(MinibatchSlice* mb_chunk);
  void SampleNeighbors(MinibatchSlice* mb_chunk);
  /** @return false if there is overlap with previous minibatch sample */
  bool SampleNeighborSet(PiChunk* pi_chunk, ::size_t i);

 protected:
  template <typename T>
  std::vector<const T*>& constify(std::vector<T*>& v) {
    // Compiler doesn't know how to automatically convert
    // std::vector<T*> to std::vector<T const*> because the way
    // the template system works means that in theory the two may
    // be specialised differently.  This is an explicit conversion.
    return reinterpret_cast<std::vector<const T*>&>(v);
  }

  void BroadcastNetworkInfo();

  void BroadcastHeldOut();

  void MasterAwareLoadNetwork();

  void InitSlaveState(const NetworkInfo &info, ::size_t world_rank);

  void InitDKVStore();

  ::size_t real_num_node_sample() const;

  void init_theta();
  void beta_from_theta();

  void init_pi();
  // Calculate pi[0..K> ++ phi_sum from phi[0..K>
  void pi_from_phi(Float* pi, const std::vector<Float> &phi);

<<<<<<< HEAD
  void init_pi();

  void ScatterSubGraph(const std::vector<std::vector<Vertex> >& subminibatch,
                       MinibatchSlice *mb_chunk);
=======
  void ScatterSubGraph(const std::vector<std::vector<int32_t> > &subminibatch);

  std::ostream& PrintStats(std::ostream& out) const;

  EdgeSample deploy_mini_batch();
>>>>>>> 92cb04d6
  void update_phi(std::vector<std::vector<Float> >* phi_node);
  void update_phi_node(const MinibatchSlice& mb_chunk, const PiChunk& pi_chunk,
                       ::size_t index, Vertex i, const Float* pi_node,
                       Float eps_t, Random::Random* rnd,
                       std::vector<Float>* phi_node	// out parameter
                      );
  void update_pi(const MinibatchSlice& mb_chunk,
                 const std::vector<std::vector<Float> >& phi_node);

  void broadcast_theta_beta();
  void scatter_minibatch_for_theta(const MinibatchSet &mini_batch,
                                   std::vector<EdgeMapItem>* mini_batch_slice);
  void beta_calc_grads(const std::vector<EdgeMapItem>& mini_batch_slice);
  void beta_sum_grads();
  void beta_update_theta(Float scale);
  void update_beta(const MinibatchSet &mini_batch, Float scale);

  void reduce_plus(const perp_accu &in, perp_accu* accu);
  void check_perplexity(bool force);
  /**
   * calculate the perplexity for data.
   * perplexity defines as exponential of negative average log likelihood. 
   * formally:
   *     ppx = exp(-1/N * \sum){i}^{N}log p(y))
   * 
   * we calculate average log likelihood for link and non-link separately, with the 
   * purpose of weighting each part proportionally. (the reason is that we sample 
   * the equal number of link edges and non-link edges for held out data and test data,
   * which is not true representation of actual data set, which is extremely sparse.
   */
  Float cal_perplexity_held_out();

  int node_owner(Vertex node) const;

  static void mpi_error_test(int r, const std::string &message);

 protected:
  ::size_t	max_minibatch_nodes_;
  ::size_t	max_minibatch_chunk_;
  ::size_t	max_perplexity_chunk_;
  ::size_t  max_dkv_write_entries_;

  std::vector<Float*> pi_update_;
  // gradients K*2 dimension
  std::vector<std::vector<std::vector<Float> > > grads_beta_;

  const int     mpi_master_;
  int		    mpi_size_;
  int		    mpi_rank_;

  bool          master_is_worker_;
  bool          master_hosts_pi_;

  ::size_t      num_buffers_;
  std::unique_ptr<ChunkPipeline> chunk_pipeline_;
  boost::thread dkv_server_thread_;
  std::unique_ptr<MinibatchPipeline> minibatch_pipeline_;

  std::unique_ptr<DKV::DKVStoreInterface> d_kv_store_;

  PerpData      perp_;

  ::size_t      stats_print_interval_;
  Timer         t_load_network_;
  Timer         t_init_dkv_;
  Timer         t_outer_;
  Timer         t_populate_pi_;
  Timer         t_perplexity_;
  Timer         t_cal_edge_likelihood_;
  Timer         t_mini_batch_;
  Timer         t_deploy_minibatch_;
  Timer         t_scatter_subgraph_;
  Timer         t_scatter_subgraph_marshall_edge_count_;
  Timer         t_scatter_subgraph_scatterv_edge_count_;
  Timer         t_scatter_subgraph_marshall_edges_;
  Timer         t_scatter_subgraph_scatterv_edges_;
  Timer         t_scatter_subgraph_unmarshall_;
  Timer         t_nodes_in_mini_batch_;
  Timer         t_sample_neighbor_nodes_;
  Timer         t_resample_neighbor_nodes_;
  Timer         t_update_phi_pi_;
  Timer         t_update_phi_;
  Timer         t_barrier_phi_;
  Timer         t_update_pi_;
  Timer         t_store_pi_minibatch_;
  Timer         t_barrier_pi_;
  Timer         t_update_beta_;
  Timer         t_beta_zero_;
  Timer         t_beta_rank_;
  Timer         t_load_pi_beta_;
  Timer         t_beta_calc_grads_;
  Timer         t_beta_sum_grads_;
  Timer         t_beta_reduce_grads_;
  Timer         t_beta_update_theta_;
  Timer         t_load_pi_perp_;
  Timer         t_purge_pi_perp_;
  Timer         t_reduce_perp_;
  Timer         t_broadcast_theta_beta_;

  std::vector<double> timings_;
};

}	// namespace learning
}	// namespace mcmc

#endif	// ndef MCMC_LEARNING_MCMC_SAMPLER_STOCHASTIC_DISTR_H__<|MERGE_RESOLUTION|>--- conflicted
+++ resolved
@@ -297,18 +297,12 @@
   // Calculate pi[0..K> ++ phi_sum from phi[0..K>
   void pi_from_phi(Float* pi, const std::vector<Float> &phi);
 
-<<<<<<< HEAD
-  void init_pi();
-
   void ScatterSubGraph(const std::vector<std::vector<Vertex> >& subminibatch,
                        MinibatchSlice *mb_chunk);
-=======
-  void ScatterSubGraph(const std::vector<std::vector<int32_t> > &subminibatch);
 
   std::ostream& PrintStats(std::ostream& out) const;
 
   EdgeSample deploy_mini_batch();
->>>>>>> 92cb04d6
   void update_phi(std::vector<std::vector<Float> >* phi_node);
   void update_phi_node(const MinibatchSlice& mb_chunk, const PiChunk& pi_chunk,
                        ::size_t index, Vertex i, const Float* pi_node,
