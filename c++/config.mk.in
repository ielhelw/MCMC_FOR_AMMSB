--- conflicted
+++ resolved
@@ -15,9 +15,4 @@
 # CXXFLAGS		+= -DRANDOM_FOLLOWS_PYTHON -DEFFICIENCY_FOLLOWS_PYTHON
 # CXXFLAGS		+= -DRANDOM_FOLLOWS_CPP
 # BOOST_SUFFIX		=
-<<<<<<< HEAD
-BOOST_SUFFIX		= -mt
-CXXFLAGS		=
-=======
-BOOST_SUFFIX		= -mt
->>>>>>> f29ac52b
+BOOST_SUFFIX		= -mt