--- conflicted
+++ resolved
@@ -177,13 +177,8 @@
 			}
 		}
 
-<<<<<<< HEAD
-		if (K > 2) {
-			// std::cerr << "Read random.randn[" << K << "]" << std::endl;
-=======
 		if (false) {
 			std::cerr << "Read random.randn[" << K << "]" << std::endl;
->>>>>>> 110c2095
 			for (::size_t k = 0; k < K; k++) {
 				// std::cerr << r[k] << " ";
 			}
@@ -215,13 +210,9 @@
 			throw IOException("end of line");
 		}
 
-<<<<<<< HEAD
-		// std::cerr << "Read random.random " << r << std::endl;
-=======
 		if (false) {
 			std::cerr << "Read random.random " << r << std::endl;
 		}
->>>>>>> 110c2095
 		return r;
 	}
 
