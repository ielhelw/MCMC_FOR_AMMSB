#ifndef MCMC_RANDOM_H__
#define MCMC_RANDOM_H__

#include <cassert>
#include <cstdlib>

#include <fstream>
#include <string>
#include <unordered_set>
#include <vector>
#include <list>
#include <random>
#include <sstream>
#include <iostream>

#include "mcmc/exception.h"

namespace mcmc {
namespace Random {

// #define RANDOM_SYSTEM
// #define USE_TAUS2_RANDOM

class Random {
public:
	Random(unsigned int seed) {
		if (seed == 0) throw NumberFormatException("Random seed value 0 not allowed"); // zero value not allowed
		xorshift_state[0] = seed;
		xorshift_state[1] = seed + 1;
		std::cerr << "Random seed " << seed << std::endl;
	}

	virtual ~Random() {
	}

	inline uint64_t xorshift_128plus() {
		uint64_t s1 = xorshift_state[0];
		uint64_t s0 = xorshift_state[1];
		xorshift_state[0] = s0;
		s1 ^= s1 << 23;
		return (xorshift_state[1] = (s1 ^ s0 ^ (s1 >> 17) ^ (s0 >> 26))) + s0;
	}

	inline uint64_t rand() {return xorshift_128plus();}

	int randint(int from, int upto) {
		return (rand() % (upto - from)) + from;
	}

	double random() {
		return (1.0 * rand() / std::numeric_limits<uint64_t>::max());
<<<<<<< HEAD
	}


	std::vector<double> randn(::size_t K) {
#if __GNUC_MINOR__ >= 5
		auto r = std::vector<double>(K);
		for (::size_t i = 0; i < K; i++) {
			r[i] = normalDistribution(generator);
		}

		return r;

#else	// if __GNUC_MINOR__ >= 5
		throw UnimplementedException("random::randn");
#endif
=======
>>>>>>> 9fa14fce
	}


	std::vector<std::vector<double> > randn(::size_t K, ::size_t N) {
		std::vector<std::vector<double> > r(K);
		for (::size_t k = 0; k < K; k++) {
			r[k] = randn(N);
		}

		return r;
	}


protected:
	std::unordered_set<int> sample(int from, int upto, ::size_t count) {
		assert((int)count <= upto - from);

		std::unordered_set<int> accu;
		for (::size_t i = 0; i < count; i++) {
			int r = randint(from, upto);
			if (accu.find(r) == accu.end()) {
				accu.insert(r);
			} else {
				i--;
			}
		}

		return accu;
	}


	template <class Input, class Result, class Inserter>
	void sample(Result *result, const Input &input, ::size_t count, Inserter inserter) {
		std::unordered_set<int> accu = sample(0, (int)input.size(), count);

		::size_t c = 0;
		for (auto i: input) {
			if (accu.find(c) != accu.end()) {
				inserter(*result, i);
			}
			c++;
		}
	}


public:
	template <class List>
	List *sample(const List &population, ::size_t count) {
		List *result = new List();

		struct Inserter {
			void operator() (List &list, typename List::value_type &item) {
				list.insert(item);
			}
		};
		sample(result, population, count, Inserter());

#ifndef NDEBUG
		for (auto i : *result) {
			assert(population.find(i) != population.end());
		}
#endif

		return result;
	}


	template <class List>
	List *sample(const List *population, ::size_t count) {
		return sample(*population, count);
	}


	template <class Element>
	std::vector<Element> *sample(const std::vector<Element> &population, ::size_t count) {
		std::unordered_set<int> accu;
		std::vector<Element> *result = new std::vector<Element>(accu.size());

		struct Inserter {
			void operator() (std::vector<Element> &list, Element &item) {
				list.push_back(item);
			}
		};
		sample(result, population, count, Inserter());

		return result;
	}


	std::vector<int> *sampleRange(int N, ::size_t count) {
		auto accu = sample(0, N, count);
		return new std::vector<int>(accu.begin(), accu.end());
	}


	template <class Element>
	std::list<Element> *sampleList(const std::unordered_set<Element> &population, ::size_t count) {
		std::list<Element> *result = new std::list<Element>();
		struct Inserter {
			void operator() (std::list<Element> &list, Element &item) {
				list.push_back(item);
			}
		};
		sample(result, population, count, Inserter());

#ifndef NDEBUG
		for (auto i : *result) {
			assert(population.find(i) != population.end());
		}
#endif

		return result;
	}


	template <class Element>
	std::list<Element> *sampleList(const std::unordered_set<Element> *population, ::size_t count) {
		return sampleList(*population, count);
	}


	std::vector<std::vector<double> > gamma(double p1, double p2, ::size_t n1, ::size_t n2) {
		// std::vector<std::vector<double> > *a = new std::vector<double>(n1, std::vector<double>(n2, 0.0));
		std::vector<std::vector<double> > a(n1, std::vector<double>(n2));
#if __GNUC_MINOR__ >= 5

		std::gamma_distribution<double> gammaDistribution(p1, p2);

		for (::size_t i = 0; i < n1; i++) {
			for (::size_t j = 0; j < n2; j++) {
				a[i][j] = gammaDistribution(generator);
			}
		}
#else	// if __GNUC_MINOR__ >= 5
		throw UnimplementedException("random::gamma");
#endif

		return a;
	}

protected:
<<<<<<< HEAD
=======
/* gauss.c - gaussian random numbers, using the Ziggurat method
 *
 * Copyright (C) 2005  Jochen Voss.
 *
 * This program is free software; you can redistribute it and/or modify
 * it under the terms of the GNU General Public License as published by
 * the Free Software Foundation; either version 3 of the License, or
 * (at your option) any later version.
 *
 * This program is distributed in the hope that it will be useful,
 * but WITHOUT ANY WARRANTY; without even the implied warranty of
 * MERCHANTABILITY or FITNESS FOR A PARTICULAR PURPOSE.  See the
 * GNU General Public License for more details.
 *
 * You should have received a copy of the GNU General Public License along
 * with this library; if not, write to the Free Software Foundation, Inc.,
 * 51 Franklin Street, Fifth Floor, Boston, MA 02110-1301, USA.
 */

/*
 * This routine is based on the following article, with a couple of
 * modifications which simplify the implementation.
 *
 *     George Marsaglia, Wai Wan Tsang
 *     The Ziggurat Method for Generating Random Variables
 *     Journal of Statistical Software, vol. 5 (2000), no. 8
 *     http://www.jstatsoft.org/v05/i08/
 *
 * The modifications are:
 *
 * 1) use 128 steps instead of 256 to decrease the amount of static
 * data necessary.  
 *
 * 2) use an acceptance sampling from an exponential wedge
 * exp(-R*(x-R/2)) for the tail of the base strip to simplify the
 * implementation.  The area of exponential wedge is used in
 * calculating 'v' and the coefficients in ziggurat table, so the
 * coefficients differ slightly from those in the Marsaglia and Tsang
 * paper.
 *
 * See also Leong et al, "A Comment on the Implementation of the
 * Ziggurat Method", Journal of Statistical Software, vol 5 (2005), no 7.
 *
 */


/* position of right-most step */
#define PARAM_R 3.44428647676

/* tabulated values for the heigt of the Ziggurat levels */
static const double ytab[128];

/* tabulated values for 2^24 times x[i]/x[i+1],
 * used to accept for U*x[i+1]<=x[i] without any floating point operations */
static const uint64_t ktab[128];

/* tabulated values of 2^{-24}*x[i] */
static const double wtab[128];


#define gsl_rng_get(r)				rand()
#define gsl_rng_uniform(r)			random()
#define gsl_rng_uniform_int(r, n)	randint(0, n)
struct gsl_rng;

double
gsl_ran_gaussian_ziggurat (const gsl_rng * r, const double sigma)
{
  uint64_t i, j;
  int sign;
  double x, y;

  // const unsigned long int range = r->type->max - r->type->min;
  // const unsigned long int offset = r->type->min;
  const uint64_t range = 0xffffffffUL;
  const uint64_t offset = 0;

  while (1)
    {
      if (range >= 0xFFFFFFFF)
        {
          uint64_t k = gsl_rng_get(r) - offset;
          i = (k & 0xFF);
          j = (k >> 8) & 0xFFFFFF;
        }
      else if (range >= 0x00FFFFFF)
        {
          uint64_t k1 = gsl_rng_get(r) - offset;
          uint64_t k2 = gsl_rng_get(r) - offset;
          i = (k1 & 0xFF);
          j = (k2 & 0x00FFFFFF);
        }
      else
        {
          i = gsl_rng_uniform_int (r, 256); /*  choose the step */
          j = gsl_rng_uniform_int (r, 16777216);  /* sample from 2^24 */
        }

      sign = (i & 0x80) ? +1 : -1;
      i &= 0x7f;

      x = j * this->wtab[i];

      if (j < this->ktab[i])
        break;

      if (i < 127)
        {
          double y0, y1, U1;
          y0 = this->ytab[i];
          y1 = this->ytab[i + 1];
          U1 = gsl_rng_uniform (r);
          y = y1 + (y0 - y1) * U1;
        }
      else
        {
          double U1, U2;
          U1 = 1.0 - gsl_rng_uniform (r);
          U2 = gsl_rng_uniform (r);
          x = PARAM_R - log (U1) / PARAM_R;
          y = exp (-PARAM_R * (x - 0.5 * PARAM_R)) * U2;
        }

      if (y < exp (-0.5 * x * x))
        break;
    }

  return sign * sigma * x;
}


public:
	std::vector<double> randn(::size_t K) {
		auto r = std::vector<double>(K);
		for (::size_t i = 0; i < K; i++) {
			r[i] = gsl_ran_gaussian_ziggurat(NULL, 0.5);
		}

		return r;
	}


protected:
>>>>>>> 9fa14fce
	uint64_t xorshift_state[2];
#if __GNUC_MINOR__ >= 5
		std::default_random_engine generator;
#else  // if __GNUC_MINOR__ >= 5
		throw UnimplementedException("random::gamma");
#endif
};


class FileReaderRandom : public Random {
public:
	FileReaderRandom(unsigned int seed) : Random(seed) {
		floatReader.open("random.random");
		intReader.open("random.randint");
		sampleReader.open("random.sample");
		choiceReader.open("random.choice");
		gammaReader.open("random.gamma");
		noiseReader.open("random.noise");
	}

	virtual ~FileReaderRandom() {
	}


protected:
	void getline(std::ifstream &f, std::string &line) {
		do {
			std::getline(f, line);
			if (! f) {
				break;
			}
		} while (line[0] == '#');

		if (! f) {
			if (f.eof()) {
				throw IOException("end of file");
			} else {
				throw IOException("file read error");
			}
		}
	}


public:
	std::vector<double> randn(::size_t K) {
		std::string line;
		std::vector<double> r(K);

		getline(noiseReader, line);
		std::istringstream is(line);
		for (::size_t k = 0; k < K; k++) {
			if (! (is >> r[k])) {
				throw IOException("end of line");
			}
		}

		std::cerr << "Read random.randn[" << K << "]" << std::endl;
		if (false) {
			for (::size_t k = 0; k < K; k++) {
				// std::cerr << r[k] << " ";
			}
			// std::cerr << std::endl;
		}

		return r;
	}


#ifdef UNNECESSARY_IF_VIRTUAL
	std::vector<std::vector<double> > randn(::size_t K, ::size_t N) {
		// std::cerr << "Read random.randn[" << K << "," << N << "]" << std::endl;
		std::vector<std::vector<double> > r(K);
		for (::size_t k = 0; k < K; k++) {
			r[k] = randn(N);
		}

		return r;
	}
#endif


	double random() {
		std::string line;
		getline(floatReader, line);

		double r;
		std::istringstream is(line);
		if (! (is >> r)) {
			throw IOException("end of line");
		}

		if (false) {
			std::cerr << "Read random.random " << r << std::endl;
		}
		return r;
	}


	int randint(int from, int upto) {
		std::string line;
		getline(intReader, line);

		int r;
		std::istringstream is(line);
		if (! (is >> r)) {
			throw IOException("end of line");
		}

		// std::cerr << "Read random.randint " << r << std::endl;
		return r;
	}


	template <class List>
	List *sample(const List &population, ::size_t count) {
		std::string line;
		List *result = new List();
		getline(sampleReader, line);

		std::istringstream is(line);

		for (::size_t i = 0; i < count; i++) {
			typename List::key_type key(is);
			result->insert(key);
		}

		// std::cerr << "Read " << count << " random.sample<List> values" << std::endl;
		return result;
	}


	template <class List>
	List *sample(const List *population, ::size_t count) {
		return sample(*population, count);
	}


	template <class Element>
	std::vector<Element> *sample(const std::vector<Element> &population, ::size_t count) {
		std::string line;
		getline(sampleReader, line);
		std::istringstream is(line);
		// // std::cerr << "Read vector<something>[" << count << "] sample; input line '" << is.str() << "'" << std::endl;

		std::vector<Element> *result = new std::vector<Element>(count);

		for (::size_t i = 0; i < count; i++) {
			int r;

			if (! (is >> r)) {
				throw IOException("end of line");
			}
			result->push_back(r);
		}
		// std::cerr << "Read " << count << " random.sample<vector> values" << std::endl;

		return result;
	}


	std::vector<int> *sampleRange(int N, ::size_t count) {
		std::vector<int> dummy;

		return sample(dummy, count);
	}


	template <class Element>
	std::list<Element> *sampleList(const std::unordered_set<Element> &population, ::size_t count) {
		std::string line;
		auto *result = new std::list<Element>();
		getline(sampleReader, line);

		std::istringstream is(line);

		for (::size_t i = 0; i < count; i++) {
			Element key(is);
			result->push_back(key);
		}

		std::cerr << "Read " << count << " random.sampleList<> values" << std::endl;
		return result;
	}


	template <class Element>
	std::list<Element> *sampleList(const std::unordered_set<Element> *population, ::size_t count) {
		return sampleList(*population, count);
	}


	std::vector<std::vector<double> > gamma(double p1, double p2, ::size_t n1, ::size_t n2) {
		std::vector<std::vector<double> > a(n1, std::vector<double>(n2));

		std::string line;

		for (::size_t i = 0; i < n1; i++) {
			getline(gammaReader, line);

			std::istringstream is(line);
			for (::size_t j = 0; j < n2; j++) {
				if (! (is >> a[i][j])) {
					throw IOException("end of line");
				}
			}
		}
		// std::cerr << "Read random.gamma[" << n1 << "x" << n2 << "] values" << std::endl;

		return a;
	}

	std::ifstream floatReader;
	std::ifstream intReader;
	std::ifstream sampleReader;
	std::ifstream choiceReader;
	std::ifstream gammaReader;
	std::ifstream noiseReader;
};


#ifdef RANDOM_FOLLOWS_PYTHON
extern FileReaderRandom *random;
#else
extern Random *random;
#endif

}	// namespace Random
}	// namespace mcmc

#endif	// ndef MCMC_RANDOM_H__<|MERGE_RESOLUTION|>--- conflicted
+++ resolved
@@ -49,24 +49,6 @@
 
 	double random() {
 		return (1.0 * rand() / std::numeric_limits<uint64_t>::max());
-<<<<<<< HEAD
-	}
-
-
-	std::vector<double> randn(::size_t K) {
-#if __GNUC_MINOR__ >= 5
-		auto r = std::vector<double>(K);
-		for (::size_t i = 0; i < K; i++) {
-			r[i] = normalDistribution(generator);
-		}
-
-		return r;
-
-#else	// if __GNUC_MINOR__ >= 5
-		throw UnimplementedException("random::randn");
-#endif
-=======
->>>>>>> 9fa14fce
 	}
 
 
@@ -208,8 +190,6 @@
 	}
 
 protected:
-<<<<<<< HEAD
-=======
 /* gauss.c - gaussian random numbers, using the Ziggurat method
  *
  * Copyright (C) 2005  Jochen Voss.
@@ -353,7 +333,6 @@
 
 
 protected:
->>>>>>> 9fa14fce
 	uint64_t xorshift_state[2];
 #if __GNUC_MINOR__ >= 5
 		std::default_random_engine generator;
