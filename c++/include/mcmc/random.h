#ifndef MCMC_RANDOM_H__
#define MCMC_RANDOM_H__

#include <cassert>
#include <cstdlib>

#include <fstream>
#include <string>
#include <unordered_set>
#include <vector>
#include <list>
#include <random>
#include <sstream>
#include <iostream>
#include <iomanip>

#include "mcmc/exception.h"

namespace mcmc {
namespace Random {

#ifdef RANDOM_FOLLOWS_CPP_WENZHE
#  define RANDOM_SYSTEM
#endif

// #define RANDOM_SYSTEM
// #define USE_TAUS2_RANDOM

class Random {
protected:
	Random() {
	}

public:
	Random(unsigned int seed) {
#ifndef RANDOM_SYSTEM
		if (seed == 0) throw NumberFormatException("Random seed value 0 not allowed"); // zero value not allowed
		xorshift_state[0] = seed;
		xorshift_state[1] = seed + 1;
#endif
		srand(seed);
		std::cerr << "Random seed [" << xorshift_state[0] << "," << xorshift_state[1] << "]" << std::endl;
	}

	Random(unsigned int seed_hi, unsigned int seed_lo) {
#ifndef RANDOM_SYSTEM
		if (seed_lo == 0) throw NumberFormatException("Random seed value 0 not allowed"); // zero value not allowed
		xorshift_state[0] = seed_lo;
		xorshift_state[1] = seed_hi;
#endif
		srand(seed_lo ^ seed_hi);
		std::cerr << "Random seed [" << xorshift_state[0] << "," << xorshift_state[1] << "]" << std::endl;
	}

	virtual ~Random() {
	}

#ifndef RANDOM_SYSTEM
	inline uint64_t xorshift_128plus() {
		uint64_t s1 = xorshift_state[0];
		uint64_t s0 = xorshift_state[1];
		xorshift_state[0] = s0;
		s1 ^= s1 << 23;
		return (xorshift_state[1] = (s1 ^ s0 ^ (s1 >> 17) ^ (s0 >> 26))) + s0;
	}

    uint64_t seed(int x) const {
      return xorshift_state[x];
    }

<<<<<<< HEAD
	double randn() {
#if __GNUC_MINOR__ >= 5
		return normalDistribution(generator);
#else	// if __GNUC_MINOR__ >= 5
		throw UnimplementedException("random::randn");
#endif
	}

	std::vector<double> randn(::size_t K) {
		auto r = std::vector<double>(K);
		for (::size_t i = 0; i < K; i++) {
			r[i] = randn();
		}

=======
	inline uint64_t rand() {
		uint64_t r = xorshift_128plus();
		// std::cerr << "0: rand/X() " << r << std::endl;
>>>>>>> 4897e235
		return r;
	}
#else

<<<<<<< HEAD
=======
    const uint64_t seed(int x) const {
      return 0;
    }

	// use system ::rand()
#endif

	int64_t randint(int64_t from, int64_t upto) {
		return (rand() % (upto + 1 - from)) + from;
	}

	double random() {
		return (1.0 * rand() / std::numeric_limits<uint64_t>::max());
>>>>>>> 4897e235
	}


	std::vector<std::vector<double> > randn(::size_t K, ::size_t N) {
		std::vector<std::vector<double> > r(K);
		for (::size_t k = 0; k < K; k++) {
			r[k] = randn(N);
		}

		return r;
	}


protected:
	std::unordered_set<int> sample(int from, int upto, ::size_t count) {
		assert((int)count <= upto - from);

		std::unordered_set<int> accu;
		for (::size_t i = 0; i < count; i++) {
			int r = randint(from, upto - 1);
			if (accu.find(r) == accu.end()) {
				accu.insert(r);
			} else {
				i--;
			}
		}

		return accu;
	}


	template <class Input, class Result, class Inserter>
	void sample(Result *result, const Input &input, ::size_t count, Inserter inserter) {
		std::unordered_set<int> accu = sample(0, (int)input.size(), count);

		::size_t c = 0;
		for (auto i: input) {
			if (accu.find(c) != accu.end()) {
				inserter(*result, i);
			}
			c++;
		}
	}


public:
	template <class List>
	List *sample(const List &population, ::size_t count) {
		List *result = new List();

		struct Inserter {
			void operator() (List &list, typename List::value_type &item) {
				list.insert(item);
			}
		};
		sample(result, population, count, Inserter());

#ifndef NDEBUG
		for (auto i : *result) {
			assert(population.find(i) != population.end());
		}
#endif

		return result;
	}


	template <class List>
	List *sample(const List *population, ::size_t count) {
		return sample(*population, count);
	}


	template <class Element>
	std::vector<Element> *sample(const std::vector<Element> &population, ::size_t count) {
		std::unordered_set<int> accu;
		std::vector<Element> *result = new std::vector<Element>(accu.size());

		struct Inserter {
			void operator() (std::vector<Element> &list, Element &item) {
				list.push_back(item);
			}
		};
		sample(result, population, count, Inserter());

		return result;
	}


	std::vector<int> *sampleRange(int N, ::size_t count) {
		auto accu = sample(0, N, count);
		return new std::vector<int>(accu.begin(), accu.end());
	}


	template <class Element>
	std::list<Element> *sampleList(const std::unordered_set<Element> &population, ::size_t count) {
		std::list<Element> *result = new std::list<Element>();
		struct Inserter {
			void operator() (std::list<Element> &list, Element &item) {
				list.push_back(item);
			}
		};
		sample(result, population, count, Inserter());

#ifndef NDEBUG
		for (auto i : *result) {
			assert(population.find(i) != population.end());
		}
#endif

		return result;
	}


	template <class Element>
	std::list<Element> *sampleList(const std::unordered_set<Element> *population, ::size_t count) {
		return sampleList(*population, count);
	}


	double gamma(double p1, double p2) {
		// std::vector<std::vector<double> > *a = new std::vector<double>(n1, std::vector<double>(n2, 0.0));
<<<<<<< HEAD
=======
		std::vector<std::vector<double> > a(n1, std::vector<double>(n2));
#ifdef RANDOM_SYSTEM
>>>>>>> 4897e235
#if __GNUC_MINOR__ >= 5
		std::gamma_distribution<double> gammaDistribution(p1, p2);

		return gammaDistribution(generator);
#else	// if __GNUC_MINOR__ >= 5
		throw UnimplementedException("random::gamma");
#endif
	}


	std::vector<std::vector<double> > gamma(double p1, double p2, ::size_t n1, ::size_t n2) {
		// std::vector<std::vector<double> > *a = new std::vector<double>(n1, std::vector<double>(n2, 0.0));
		std::vector<std::vector<double> > a(n1, std::vector<double>(n2));
		for (::size_t i = 0; i < n1; i++) {
			for (::size_t j = 0; j < n2; j++) {
				a[i][j] = gamma(p1, p2);
			}
		}
<<<<<<< HEAD

=======
#else	// if __GNUC_MINOR__ >= 5
		throw UnimplementedException("random::gamma");
#endif
#else
		for (::size_t i = 0; i < n1; i++) {
			for (::size_t j = 0; j < n2; j++) {
				a[i][j] = gsl_ran_gamma (NULL, p1, p2);
			}
		}
#endif	// def RANDOM_SYSTEM
>>>>>>> 4897e235
		return a;
	}

#ifndef RANDOM_SYSTEM
protected:
/* gauss.c - gaussian random numbers, using the Ziggurat method
 *
 * Copyright (C) 2005  Jochen Voss.
 *
 * This program is free software; you can redistribute it and/or modify
 * it under the terms of the GNU General Public License as published by
 * the Free Software Foundation; either version 3 of the License, or
 * (at your option) any later version.
 *
 * This program is distributed in the hope that it will be useful,
 * but WITHOUT ANY WARRANTY; without even the implied warranty of
 * MERCHANTABILITY or FITNESS FOR A PARTICULAR PURPOSE.  See the
 * GNU General Public License for more details.
 *
 * You should have received a copy of the GNU General Public License along
 * with this library; if not, write to the Free Software Foundation, Inc.,
 * 51 Franklin Street, Fifth Floor, Boston, MA 02110-1301, USA.
 */

/*
 * This routine is based on the following article, with a couple of
 * modifications which simplify the implementation.
 *
 *     George Marsaglia, Wai Wan Tsang
 *     The Ziggurat Method for Generating Random Variables
 *     Journal of Statistical Software, vol. 5 (2000), no. 8
 *     http://www.jstatsoft.org/v05/i08/
 *
 * The modifications are:
 *
 * 1) use 128 steps instead of 256 to decrease the amount of static
 * data necessary.  
 *
 * 2) use an acceptance sampling from an exponential wedge
 * exp(-R*(x-R/2)) for the tail of the base strip to simplify the
 * implementation.  The area of exponential wedge is used in
 * calculating 'v' and the coefficients in ziggurat table, so the
 * coefficients differ slightly from those in the Marsaglia and Tsang
 * paper.
 *
 * See also Leong et al, "A Comment on the Implementation of the
 * Ziggurat Method", Journal of Statistical Software, vol 5 (2005), no 7.
 *
 */


/* position of right-most step */
#define PARAM_R 3.44428647676

/* tabulated values for the heigt of the Ziggurat levels */
static const double ytab[128];

/* tabulated values for 2^24 times x[i]/x[i+1],
 * used to accept for U*x[i+1]<=x[i] without any floating point operations */
static const uint64_t ktab[128];

/* tabulated values of 2^{-24}*x[i] */
static const double wtab[128];


#define gsl_rng_get(r)				rand()
#define gsl_rng_uniform(r)			random()
#define gsl_rng_uniform_int(r, n)	randint(0, n - 1)
struct gsl_rng;

// #define TICK(x)		do x++; while (0)
#define TICK(x)


double
gsl_ran_gaussian_ziggurat (const gsl_rng * r, const double sigma)
{
  uint64_t i, j;
  int sign;
  double x, y;

  // const unsigned long int range = r->type->max - r->type->min;
  // const unsigned long int offset = r->type->min;
  const uint64_t range = 0xffffffffUL;
  const uint64_t offset = 0;

  TICK(n_randn);

  while (1)
    {
	  TICK(iters_randn);
      if (range >= 0xFFFFFFFF)
        {
          uint64_t k = gsl_rng_get(r) - offset;
          i = (k & 0xFF);
          j = (k >> 8) & 0xFFFFFF;
        }
      else if (range >= 0x00FFFFFF)
        {
          uint64_t k1 = gsl_rng_get(r) - offset;
          uint64_t k2 = gsl_rng_get(r) - offset;
          i = (k1 & 0xFF);
          j = (k2 & 0x00FFFFFF);
        }
      else
        {
          i = gsl_rng_uniform_int (r, 256); /*  choose the step */
          j = gsl_rng_uniform_int (r, 16777216);  /* sample from 2^24 */
        }

      sign = (i & 0x80) ? +1 : -1;
      i &= 0x7f;

      x = j * this->wtab[i];

      if (j < this->ktab[i])
        break;

	  TICK(ktab_exceed_randn);
      if (i < 127)
        {
          double y0, y1, U1;
          y0 = this->ytab[i];
          y1 = this->ytab[i + 1];
          U1 = gsl_rng_uniform (r);
          y = y1 + (y0 - y1) * U1;
        }
      else
        {
          double U1, U2;
          U1 = 1.0 - gsl_rng_uniform (r);
          U2 = gsl_rng_uniform (r);
          x = PARAM_R - log (U1) / PARAM_R;
          y = exp (-PARAM_R * (x - 0.5 * PARAM_R)) * U2;
		  TICK(log_exp_randn);
        }

      if (y < exp (-0.5 * x * x))
        break;
    }

  return sign * sigma * x;
}
#endif	// def RANDOM_SYSTEM


public:
	std::vector<double> randn(::size_t K) {
		auto r = std::vector<double>(K);
#ifdef RANDOM_SYSTEM
#if __GNUC_MINOR__ >= 5
		for (::size_t i = 0; i < K; i++) {
			r[i] = normalDistribution(generator);
		}

		return r;

#else	// if __GNUC_MINOR__ >= 5
		throw UnimplementedException("random::randn");
#endif
#else
		for (::size_t i = 0; i < K; i++) {
			r[i] = gsl_ran_gaussian_ziggurat(NULL, 1.0);
		}
#endif

		return r;
	}

	void report() {
#ifndef RANDOM_SYSTEM
		if (n_randn > 0) {
			std::cerr << "randn calls " << n_randn << " iters " << (1.0 * iters_randn / n_randn) << " ktab miss " << (1.0 * ktab_exceed_randn / n_randn) << " log/exp calls " << (1.0 * log_exp_randn / n_randn) << std::endl;
		}
#endif
	}

#ifndef RANDOM_SYSTEM
protected:
	::size_t n_randn = 0;
	::size_t iters_randn = 0;
	::size_t log_exp_randn = 0;
	::size_t ktab_exceed_randn = 0;


protected:
/* rng/gsl_rng.h
 * 
 * Copyright (C) 1996, 1997, 1998, 1999, 2000, 2004, 2007 James Theiler, Brian Gough
 * 
 * This program is free software; you can redistribute it and/or modify
 * it under the terms of the GNU General Public License as published by
 * the Free Software Foundation; either version 3 of the License, or (at
 * your option) any later version.
 * 
 * This program is distributed in the hope that it will be useful, but
 * WITHOUT ANY WARRANTY; without even the implied warranty of
 * MERCHANTABILITY or FITNESS FOR A PARTICULAR PURPOSE.  See the GNU
 * General Public License for more details.
 * 
 * You should have received a copy of the GNU General Public License
 * along with this program; if not, write to the Free Software
 * Foundation, Inc., 51 Franklin Street, Fifth Floor, Boston, MA 02110-1301, USA.
 */

inline double
gsl_rng_uniform_pos (const gsl_rng * r)
{
	double x ;
	do
	{
		x = gsl_rng_uniform (r) ;
	}
	while (x == 0) ;

	return x ;
}

protected:
/* randist/gamma.c
 * 
 * Copyright (C) 1996, 1997, 1998, 1999, 2000, 2007 James Theiler, Brian Gough
 * 
 * This program is free software; you can redistribute it and/or modify
 * it under the terms of the GNU General Public License as published by
 * the Free Software Foundation; either version 3 of the License, or (at
 * your option) any later version.
 * 
 * This program is distributed in the hope that it will be useful, but
 * WITHOUT ANY WARRANTY; without even the implied warranty of
 * MERCHANTABILITY or FITNESS FOR A PARTICULAR PURPOSE.  See the GNU
 * General Public License for more details.
 * 
 * You should have received a copy of the GNU General Public License
 * along with this program; if not, write to the Free Software
 * Foundation, Inc., 51 Franklin Street, Fifth Floor, Boston, MA 02110-1301, USA.
 */

/* New version based on Marsaglia and Tsang, "A Simple Method for
 * generating gamma variables", ACM Transactions on Mathematical
 * Software, Vol 26, No 3 (2000), p363-372.
 *
 * Implemented by J.D.Lamb@btinternet.com, minor modifications for GSL
 * by Brian Gough
 */

#ifdef UNUSED
double
gsl_ran_gamma_mt (const gsl_rng * r, const double a, const double b)
{
  return gsl_ran_gamma (r, a, b);
}
#endif

double
gsl_ran_gamma (const gsl_rng * r, double a, double b)
{
  /* assume a > 0 */

	double f = 1.0;
#ifdef SUPPORT_RECURSION
  if (a < 1)
    {
      double u = gsl_rng_uniform_pos (r);
      return gsl_ran_gamma (r, 1.0 + a, b) * pow (u, 1.0 / a);
    }
#else
  while (a < 1) {
      double u = gsl_rng_uniform_pos (r);
	  f = f * pow (u, 1.0 / a);
      a = 1.0 + a;
  }
#endif

  {
    double x, v, u;
    double d = a - 1.0 / 3.0;
    double c = (1.0 / 3.0) / sqrt (d);

    while (1)
      {
        do
          {
            x = gsl_ran_gaussian_ziggurat (r, 1.0);
            v = 1.0 + c * x;
          }
        while (v <= 0);

        v = v * v * v;
        u = gsl_rng_uniform_pos (r);

        if (u < 1 - 0.0331 * x * x * x * x) 
          break;

        if (log (u) < 0.5 * x * x + d * (1 - v + log (v)))
          break;
      }
    
    return f * b * d * v;
  }
}
#endif	// def RANDOM_SYSTEM


public:
	std::string state() {
#ifndef RANDOM_SYSTEM
		std::ostringstream s;
		s << "(" << xorshift_state[0] << "," << xorshift_state[1] << ")";
		return s.str();
#else
		return "<nope>";
#endif
	}


protected:
#ifndef RANDOM_SYSTEM
	uint64_t xorshift_state[2];
#else
#if __GNUC_MINOR__ >= 5
	std::default_random_engine generator;
	std::normal_distribution<double> normalDistribution;
#else  // if __GNUC_MINOR__ >= 5
	throw UnimplementedException("random::gamma");
#endif
#endif	// ndef RANDOM_SYSTEM
};


class FileReaderRandom : public Random {
public:
	FileReaderRandom(unsigned int seed) : Random(seed) {
		floatReader.open("random.random");
		intReader.open("random.randint");
		sampleReader.open("random.sample");
		choiceReader.open("random.choice");
		gammaReader.open("random.gamma");
		noiseReader.open("random.noise");
	}

	virtual ~FileReaderRandom() {
	}


protected:
	void getline(std::ifstream &f, std::string &line) {
		do {
			std::getline(f, line);
			if (! f) {
				break;
			}
		} while (line[0] == '#');

		if (! f) {
			if (f.eof()) {
				throw IOException("end of file");
			} else {
				throw IOException("file read error");
			}
		}
	}


public:
	std::vector<double> randn(::size_t K) {
		std::string line;
		std::vector<double> r(K);

		getline(noiseReader, line);
		std::istringstream is(line);
		for (::size_t k = 0; k < K; k++) {
			if (! (is >> r[k])) {
				throw IOException("end of line");
			}
		}

		std::cerr << "Read random.randn[" << K << "]" << std::endl;
		if (false) {
			for (::size_t k = 0; k < K; k++) {
				// std::cerr << r[k] << " ";
			}
			// std::cerr << std::endl;
		}

		return r;
	}


#ifdef UNNECESSARY_IF_VIRTUAL
	std::vector<std::vector<double> > randn(::size_t K, ::size_t N) {
		// std::cerr << "Read random.randn[" << K << "," << N << "]" << std::endl;
		std::vector<std::vector<double> > r(K);
		for (::size_t k = 0; k < K; k++) {
			r[k] = randn(N);
		}

		return r;
	}
#endif


	double random() {
		std::string line;
		getline(floatReader, line);

		double r;
		std::istringstream is(line);
		if (! (is >> r)) {
			throw IOException("end of line");
		}

		if (false) {
			std::cerr << "Read random.random " << r << std::endl;
		}
		return r;
	}


	int64_t randint(int64_t from, int64_t upto) {
		std::string line;
		getline(intReader, line);

		int64_t r;
		std::istringstream is(line);
		if (! (is >> r)) {
			throw IOException("end of line");
		}

		// std::cerr << "Read random.randint " << r << std::endl;
		return r;
	}


	template <class List>
	List *sample(const List &population, ::size_t count) {
		std::string line;
		List *result = new List();
		getline(sampleReader, line);

		std::istringstream is(line);

		for (::size_t i = 0; i < count; i++) {
			typename List::key_type key(is);
			result->insert(key);
		}

		// std::cerr << "Read " << count << " random.sample<List> values" << std::endl;
		return result;
	}


	template <class List>
	List *sample(const List *population, ::size_t count) {
		return sample(*population, count);
	}


	template <class Element>
	std::vector<Element> *sample(const std::vector<Element> &population, ::size_t count) {
		std::string line;
		getline(sampleReader, line);
		std::istringstream is(line);
		// // std::cerr << "Read vector<something>[" << count << "] sample; input line '" << is.str() << "'" << std::endl;

		std::vector<Element> *result = new std::vector<Element>(count);

		for (::size_t i = 0; i < count; i++) {
			int r;

			if (! (is >> r)) {
				throw IOException("end of line");
			}
			result->push_back(r);
		}
		// std::cerr << "Read " << count << " random.sample<vector> values" << std::endl;

		return result;
	}


	std::vector<int> *sampleRange(int N, ::size_t count) {
		std::vector<int> dummy;

		return sample(dummy, count);
	}


	template <class Element>
	std::list<Element> *sampleList(const std::unordered_set<Element> &population, ::size_t count) {
		std::string line;
		auto *result = new std::list<Element>();
		getline(sampleReader, line);

		std::istringstream is(line);

		for (::size_t i = 0; i < count; i++) {
			Element key(is);
			result->push_back(key);
		}

		std::cerr << "Read " << count << " random.sampleList<> values" << std::endl;
		return result;
	}


	template <class Element>
	std::list<Element> *sampleList(const std::unordered_set<Element> *population, ::size_t count) {
		return sampleList(*population, count);
	}


	std::vector<std::vector<double> > gamma(double p1, double p2, ::size_t n1, ::size_t n2) {
		std::vector<std::vector<double> > a(n1, std::vector<double>(n2));

		std::string line;

		for (::size_t i = 0; i < n1; i++) {
			getline(gammaReader, line);

			std::istringstream is(line);
			for (::size_t j = 0; j < n2; j++) {
				if (! (is >> a[i][j])) {
					throw IOException("end of line");
				}
			}
		}
		// std::cerr << "Read random.gamma[" << n1 << "x" << n2 << "] values" << std::endl;

		return a;
	}

	std::ifstream floatReader;
	std::ifstream intReader;
	std::ifstream sampleReader;
	std::ifstream choiceReader;
	std::ifstream gammaReader;
	std::ifstream noiseReader;
};


#ifdef RANDOM_FOLLOWS_PYTHON
extern FileReaderRandom *random;
#else
extern Random *random;
#endif

}	// namespace Random
}	// namespace mcmc

#endif	// ndef MCMC_RANDOM_H__<|MERGE_RESOLUTION|>--- conflicted
+++ resolved
@@ -56,6 +56,8 @@
 	}
 
 #ifndef RANDOM_SYSTEM
+
+protected:
 	inline uint64_t xorshift_128plus() {
 		uint64_t s1 = xorshift_state[0];
 		uint64_t s0 = xorshift_state[1];
@@ -64,11 +66,27 @@
 		return (xorshift_state[1] = (s1 ^ s0 ^ (s1 >> 17) ^ (s0 >> 26))) + s0;
 	}
 
+public:
     uint64_t seed(int x) const {
       return xorshift_state[x];
     }
 
-<<<<<<< HEAD
+	inline uint64_t rand() {
+		uint64_t r = xorshift_128plus();
+		// std::cerr << "0: rand/X() " << r << std::endl;
+		return r;
+	}
+
+	double randn() {
+		return gsl_ran_gaussian_ziggurat(NULL, 1.0);
+	}
+
+#else	// ndef RANDOM_SYSTEM
+
+    const uint64_t seed(int x) const {
+      return 0;
+    }
+
 	double randn() {
 #if __GNUC_MINOR__ >= 5
 		return normalDistribution(generator);
@@ -77,39 +95,24 @@
 #endif
 	}
 
+#endif	// ndef RANDOM_SYSTEM
+
+	int64_t randint(int64_t from, int64_t upto) {
+		return (rand() % (upto + 1 - from)) + from;
+	}
+
+	double random() {
+		return (1.0 * rand() / std::numeric_limits<uint64_t>::max());
+	}
+
+
 	std::vector<double> randn(::size_t K) {
 		auto r = std::vector<double>(K);
 		for (::size_t i = 0; i < K; i++) {
 			r[i] = randn();
 		}
-
-=======
-	inline uint64_t rand() {
-		uint64_t r = xorshift_128plus();
-		// std::cerr << "0: rand/X() " << r << std::endl;
->>>>>>> 4897e235
 		return r;
 	}
-#else
-
-<<<<<<< HEAD
-=======
-    const uint64_t seed(int x) const {
-      return 0;
-    }
-
-	// use system ::rand()
-#endif
-
-	int64_t randint(int64_t from, int64_t upto) {
-		return (rand() % (upto + 1 - from)) + from;
-	}
-
-	double random() {
-		return (1.0 * rand() / std::numeric_limits<uint64_t>::max());
->>>>>>> 4897e235
-	}
-
 
 	std::vector<std::vector<double> > randn(::size_t K, ::size_t N) {
 		std::vector<std::vector<double> > r(K);
@@ -231,11 +234,7 @@
 
 	double gamma(double p1, double p2) {
 		// std::vector<std::vector<double> > *a = new std::vector<double>(n1, std::vector<double>(n2, 0.0));
-<<<<<<< HEAD
-=======
-		std::vector<std::vector<double> > a(n1, std::vector<double>(n2));
 #ifdef RANDOM_SYSTEM
->>>>>>> 4897e235
 #if __GNUC_MINOR__ >= 5
 		std::gamma_distribution<double> gammaDistribution(p1, p2);
 
@@ -243,6 +242,9 @@
 #else	// if __GNUC_MINOR__ >= 5
 		throw UnimplementedException("random::gamma");
 #endif
+#else
+		return gsl_ran_gamma (NULL, p1, p2);
+#endif	// def RANDOM_SYSTEM
 	}
 
 
@@ -254,20 +256,7 @@
 				a[i][j] = gamma(p1, p2);
 			}
 		}
-<<<<<<< HEAD
-
-=======
-#else	// if __GNUC_MINOR__ >= 5
-		throw UnimplementedException("random::gamma");
-#endif
-#else
-		for (::size_t i = 0; i < n1; i++) {
-			for (::size_t j = 0; j < n2; j++) {
-				a[i][j] = gsl_ran_gamma (NULL, p1, p2);
-			}
-		}
-#endif	// def RANDOM_SYSTEM
->>>>>>> 4897e235
+
 		return a;
 	}
 
@@ -415,27 +404,6 @@
 
 
 public:
-	std::vector<double> randn(::size_t K) {
-		auto r = std::vector<double>(K);
-#ifdef RANDOM_SYSTEM
-#if __GNUC_MINOR__ >= 5
-		for (::size_t i = 0; i < K; i++) {
-			r[i] = normalDistribution(generator);
-		}
-
-		return r;
-
-#else	// if __GNUC_MINOR__ >= 5
-		throw UnimplementedException("random::randn");
-#endif
-#else
-		for (::size_t i = 0; i < K; i++) {
-			r[i] = gsl_ran_gaussian_ziggurat(NULL, 1.0);
-		}
-#endif
-
-		return r;
-	}
 
 	void report() {
 #ifndef RANDOM_SYSTEM
