--- conflicted
+++ resolved
@@ -51,7 +51,6 @@
 class Network {
 
 public:
-<<<<<<< HEAD
 	Network() {
 	}
 
@@ -73,8 +72,6 @@
 	}
 
 
-=======
->>>>>>> 4897e235
 	/**
 	 * In this initialization step, we separate the whole data set
 	 * into training, validation and testing sets. Basically,
@@ -89,7 +86,6 @@
 	 *     create_held_out: create held-out set and test set; otherwise, caller must
 	 *     					read them from file
 	 */
-<<<<<<< HEAD
 	void Init(const Options& args, double held_out_ratio) {
 		held_out_ratio_ = held_out_ratio;
 		if (held_out_ratio_ == 0) {
@@ -97,9 +93,6 @@
 			std::cerr << "Choose default held_out_ratio: " << held_out_ratio << std::endl;
 		}
 
-=======
-	void Init(const Data *data, double held_out_ratio) {
->>>>>>> 4897e235
 		progress = 1 << 20;		// FIXME: make this a parameter
 
 		preprocess::DataFactory df(args);
