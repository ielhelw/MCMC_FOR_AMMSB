#ifndef MCMC_CLSAMPLER_STOCHASTIC_H_
#define MCMC_CLSAMPLER_STOCHASTIC_H_

#include <memory>
#include <algorithm>
#include <chrono>

#include <vexcl/devlist.hpp>
#include <vexcl/vector.hpp>
#include <vexcl/reductor.hpp>

#include "opencl/context.h"

#include "mcmc/np.h"
#include "mcmc/random.h"
#include "mcmc/learning/learner.h"

namespace mcmc {
namespace learning {

#define do_stringify(str)	#str
#define stringify(str)		do_stringify(str)
#define ERROR_MESSAGE_LENGTH (4 * 1024)

class MCMCClSamplerStochastic : public Learner {
public:
	MCMCClSamplerStochastic(const Options &args, const Network &graph, cl::ClContext clContext)
		: Learner(args, graph), clContext(clContext),
		  vexContext(std::vector<cl::Context>(1, clContext.getContext()),
					 std::vector<cl::CommandQueue>(1, clContext.getQueue())),
		  csumDouble(vexContext), csumInt(vexContext),
<<<<<<< HEAD
   		  kernelRandom(42) {

        // step size parameters.
        this->a = args.a;
        this->b = args.b;
        this->c = args.c;

        // control parameters for learning
        // num_node_sample = static_cast< ::size_t>(std::sqrt(network.get_num_nodes()));

		num_node_sample = N / 5;
		std::cerr << "num_node_sample " << num_node_sample << std::endl;
=======
		  groupSize(args.openclGroupSize), numGroups(args.openclNumGroups),
		  globalThreads(groupSize * numGroups),
			kRoundedThreads(round_up_to_multiples(K, groupSize)), totalAllocedClBufers(0) {
>>>>>>> b1429ef8

		int hash_table_multiple = 2;
		std::ostringstream opts;
		opts << "-I" << stringify(PROJECT_HOME) << "/../OpenCL/include"
			 << " -DNEIGHBOR_SAMPLE_SIZE=" << real_num_node_sample()
			 << " -DK=" << K
			 << " -DMAX_NODE_ID=" << N
			 << " -DRAND_MAX=" << std::numeric_limits<uint64_t>::max() << "ULL"
#ifdef RANDOM_FOLLOWS_CPP
			 << " -DRANDOM_FOLLOWS_CPP"
#endif
			 << " -DHASH_MULTIPLE=" << hash_table_multiple;
		progOpts = opts.str();

		std::cout << "COMPILE OPTS: " << progOpts << std::endl;

		std::cout << "num_node_sample = " << num_node_sample << std::endl;

		init_graph();

		sampler_program = this->clContext.createProgram(stringify(PROJECT_HOME) "/../OpenCL/sampler.cl", progOpts);
		random_gamma_kernel = cl::Kernel(sampler_program, "random_gamma");
		row_normalize_kernel = cl::Kernel(sampler_program, "row_normalize");
		sample_latent_vars_kernel = cl::Kernel(sampler_program, "sample_latent_vars");
		update_pi_kernel = cl::Kernel(sampler_program, "update_pi");
		sample_latent_vars2_kernel = cl::Kernel(sampler_program, "sample_latent_vars2");
		update_beta_calculate_theta_sum_kernel = cl::Kernel(sampler_program, "update_beta_calculate_theta_sum");
		update_beta_calculate_grads_kernel = cl::Kernel(sampler_program, "update_beta_calculate_grads");
		update_beta_calculate_theta_kernel = cl::Kernel(sampler_program, "update_beta_calculate_theta");
		update_beta_calculate_beta_kernel = cl::Kernel(sampler_program, "update_beta_calculate_beta");
		cal_perplexity_kernel = cl::Kernel(sampler_program, "cal_perplexity");
		init_buffers_kernel = cl::Kernel(sampler_program, "init_buffers");

		clBuffers = createBuffer(CL_MEM_READ_WRITE, 64 * 100); // enough space for 100 pointers

		// BASED ON STRATIFIED RANDOM NODE SAMPLING STRATEGY
		::size_t num_edges_in_batch = N/10 + 1;
		::size_t num_nodes_in_batch = num_edges_in_batch + 1;

		clNodes = createBuffer(CL_MEM_READ_ONLY,
				num_nodes_in_batch * sizeof(cl_int)
				);
		clNodesNeighbors = createBuffer(CL_MEM_READ_ONLY,
				std::min(num_nodes_in_batch, globalThreads) * real_num_node_sample() * sizeof(cl_int)
				);
		clNodesNeighborsHash = createBuffer(CL_MEM_READ_ONLY,
				std::min(num_nodes_in_batch, globalThreads) * real_num_node_sample() * hash_table_multiple * sizeof(cl_int)
				);
		clEdges = createBuffer(CL_MEM_READ_ONLY,
				num_edges_in_batch * sizeof(cl_int2)
				);
		clPi = createBuffer(CL_MEM_READ_WRITE,
				N * K * sizeof(cl_double) // #total_nodes x #K
				);
		clPhi = createBuffer(CL_MEM_READ_WRITE,
				N * K * sizeof(cl_double) // #total_nodes x #K
				);
		clBeta = createBuffer(CL_MEM_READ_WRITE,
				K * sizeof(cl_double) // #K
				);
		clTheta = createBuffer(CL_MEM_READ_WRITE,
				2 * K * sizeof(cl_double) // 2 x #K
				);
		clThetaSum = createBuffer(CL_MEM_READ_WRITE,
				K * sizeof(cl_double) // #K
				);
		clZ = createBuffer(CL_MEM_READ_WRITE,
				num_nodes_in_batch * K * sizeof(cl_int)
				);
		clScratch = createBuffer(CL_MEM_READ_WRITE,
				std::min(num_nodes_in_batch, globalThreads) * K * sizeof(cl_double)
				);
		clRandomSeed = createBuffer(CL_MEM_READ_WRITE,
				globalThreads * sizeof(cl_ulong2)
				);
		clErrorCtrl = createBuffer(CL_MEM_READ_WRITE,
				sizeof(cl_int16)
				);
		clErrorMsg = createBuffer(CL_MEM_READ_WRITE,
				ERROR_MESSAGE_LENGTH
				);

		int Idx = 0;
		init_buffers_kernel.setArg(Idx++, clBuffers);
		init_buffers_kernel.setArg(Idx++, clGraph);
		init_buffers_kernel.setArg(Idx++, clHeldOutGraph);
		init_buffers_kernel.setArg(Idx++, clNodes);
		init_buffers_kernel.setArg(Idx++, clNodesNeighbors);
		init_buffers_kernel.setArg(Idx++, clNodesNeighborsHash);
		init_buffers_kernel.setArg(Idx++, clEdges);
		init_buffers_kernel.setArg(Idx++, clPi);
		init_buffers_kernel.setArg(Idx++, clPhi);
		init_buffers_kernel.setArg(Idx++, clBeta);
		init_buffers_kernel.setArg(Idx++, clTheta);
		init_buffers_kernel.setArg(Idx++, clThetaSum);
		init_buffers_kernel.setArg(Idx++, clZ);
		init_buffers_kernel.setArg(Idx++, clScratch);
		init_buffers_kernel.setArg(Idx++, clRandomSeed);
		init_buffers_kernel.setArg(Idx++, clErrorCtrl);
		init_buffers_kernel.setArg(Idx++, clErrorMsg);
		try {
			clContext.queue.enqueueTask(init_buffers_kernel);
		} catch (cl::Error &e) {
			if (e.err() == CL_MEM_OBJECT_ALLOCATION_FAILURE) {
				std::cerr << "Failed to allocate CL buffers (sum = " << (double)totalAllocedClBufers/(1024*1024) << " MB)" << std::endl;
				for (::size_t size : clBufAllocSizes) {
					std::cerr << "Buffer size = " << (double)size/(1024*1024) << " MB" << std::endl;
				}
			}
			throw e;
		}

		std::vector<cl_ulong2> randomSeed(PARALLELISM);
		for (unsigned int i = 0; i < randomSeed.size(); ++i) {
			randomSeed[i].s[0] = 42 + i;
			randomSeed[i].s[1] = 42 + i + 1;
		}
		clContext.queue.enqueueWriteBuffer(clRandomSeed, CL_TRUE,
				0, randomSeed.size() * sizeof(cl_ulong2),
				randomSeed.data());
		clContext.queue.enqueueFillBuffer(clNodesNeighbors, (cl_int)-1, 0, clNodesNeighbors.getInfo<CL_MEM_SIZE>());

		// // theta = Random::random->gamma(eta[0], eta[1], K, 2);		// parameterization for \beta
		// theta = Random::random->gamma(100.0, 0.01, K, 2);		// parameterization for \beta
		std::cerr << "Ignore eta[] in random.gamma: use 100.0 and 0.01" << std::endl;
		::size_t K_workers = std::min(K, static_cast< ::size_t>(PARALLELISM));
		Idx = 0;
		random_gamma_kernel.setArg(Idx++, clBuffers);
		random_gamma_kernel.setArg(Idx++, clTheta);
		random_gamma_kernel.setArg(Idx++, (double)100.0);
		random_gamma_kernel.setArg(Idx++, (double)0.01);
		random_gamma_kernel.setArg(Idx++, (int)K);
		random_gamma_kernel.setArg(Idx++, 2);
		clContext.queue.enqueueNDRangeKernel(random_gamma_kernel, cl::NullRange, cl::NDRange(K_workers), cl::NDRange(1));

        // model parameters and re-parameterization
        // since the model parameter - \pi and \beta should stay in the simplex,
        // we need to restrict the sum of probability equals to 1.  The way we
        // restrict this is using re-reparameterization techniques, where we
        // introduce another set of variables, and update them first followed by
        // updating \pi and \beta.
		// phi = Random::random->gamma(1, 1, N, K);					// parameterization for \pi
		Idx = 0;
		random_gamma_kernel.setArg(Idx++, clBuffers);
		random_gamma_kernel.setArg(Idx++, clPhi);
		random_gamma_kernel.setArg(Idx++, (double)1.0);
		random_gamma_kernel.setArg(Idx++, (double)1.0);
		random_gamma_kernel.setArg(Idx++, (int)N);
		random_gamma_kernel.setArg(Idx++, (int)K);
		clContext.queue.enqueueNDRangeKernel(random_gamma_kernel, cl::NullRange, cl::NDRange(PARALLELISM), cl::NDRange(1));

		// pi.resize(phi.size(), std::vector<double>(phi[0].size()));
        // self._pi = self.__phi/np.sum(self.__phi,1)[:,np.newaxis]
		device_row_normalize(clPi, clPhi, N, K);
		// np::row_normalize(&pi, phi);

#if 0
		for (unsigned i = 0; i < N; ++i) {
			// copy phi
			clContext.queue.enqueueWriteBuffer(clPhi, CL_TRUE,
					i * K * sizeof(cl_double),
					K * sizeof(cl_double),
					phi[i].data());
			// Copy pi
			clContext.queue.enqueueWriteBuffer(clPi, CL_TRUE,
					i * K * sizeof(double),
					K * sizeof(double),
					pi[i].data());
		}
#endif
		if (false) {
			std::vector<std::vector<double> > pi(N, std::vector<double>(K));			// parameterization for \pi
			std::vector<std::vector<double> > phi(N, std::vector<double>(K));			// parameterization for \pi
			for (unsigned i = 0; i < N; ++i) {
				// copy phi
				clContext.queue.enqueueReadBuffer(clPhi, CL_TRUE,
												  i * K * sizeof(cl_double),
												  K * sizeof(cl_double),
												  phi[i].data());
				// Copy pi
				clContext.queue.enqueueReadBuffer(clPi, CL_TRUE,
												  i * K * sizeof(double),
												  K * sizeof(double),
												  pi[i].data());
			}

			for (::size_t i = 0; i < 10; i++) {
				std::cerr << "phi[" << i << "]: ";
				for (::size_t k = 0; k < 10; k++) {
					std::cerr << std::fixed << std::setprecision(12) << phi[i][k] << " ";
				}
				std::cerr << std::endl;
			}

			for (::size_t i = 0; i < 10; i++) {
				std::cerr << "pi[" << i << "]: ";
				for (::size_t k = 0; k < 10; k++) {
					std::cerr << std::fixed << std::setprecision(12) << pi[i][k] << " ";
				}
				std::cerr << std::endl;
			}
		}

        // // temp = self.__theta/np.sum(self.__theta,1)[:,np.newaxis]
        // // self._beta = temp[:,1]
		// std::vector<std::vector<double> > temp(theta.size(), std::vector<double>(theta[0].size()));
		// np::row_normalize(&temp, theta);
		// std::transform(temp.begin(), temp.end(), beta.begin(), np::SelectColumn<double>(1));

		Idx = 0;
		update_beta_calculate_beta_kernel.setArg(Idx++, clTheta);
		update_beta_calculate_beta_kernel.setArg(Idx++, clBeta);
		clContext.queue.enqueueNDRangeKernel(update_beta_calculate_beta_kernel, cl::NullRange, cl::NDRange(K_workers), cl::NDRange(1));

		clContext.queue.finish();

#if 0
		// copy theta
		std::vector<cl_double2> vclTheta(theta.size());
		std::transform(theta.begin(), theta.end(), vclTheta.begin(), [](const std::vector<double>& in){
			cl_double2 ret;
			ret.s[0] = in[0];
			ret.s[1] = in[1];
			return ret;
		});
		clContext.queue.enqueueWriteBuffer(clTheta, CL_TRUE,
				0, theta.size() * sizeof(cl_double2),
				vclTheta.data());

		// copy beta
		clContext.queue.enqueueWriteBuffer(clBeta, CL_TRUE, 0, K * sizeof(double), beta.data());
<<<<<<< HEAD
#endif
=======

		std::vector<cl_ulong2> randomSeed(globalThreads);
		for (unsigned int i = 0; i < randomSeed.size(); ++i) {
			randomSeed[i].s[0] = 42 + i;
			randomSeed[i].s[1] = 42 + i + 1;
		}
		clContext.queue.enqueueWriteBuffer(clRandomSeed, CL_TRUE,
				0, randomSeed.size() * sizeof(cl_ulong2),
				randomSeed.data());
		// fill Hash with EMPTY (-1) values
		vex::backend::opencl::device_vector<cl_int> vexDeviceHash(clNodesNeighborsHash);
		vex::vector<cl_int> vexHash(vexContext.queue(0), vexDeviceHash);
		vexHash = (cl_int) -1;

		vex::backend::opencl::device_vector<cl_int> vexDeviceErr(clErrorCtrl);
		vex::vector<cl_int> vexErr(vexContext.queue(0), vexDeviceErr);
		vexErr = 0;

		errMsg = new char[ERROR_MESSAGE_LENGTH];
>>>>>>> b1429ef8

		clLinkLikelihood = createBuffer(CL_MEM_READ_WRITE, globalThreads * sizeof(cl_double));
		clNonLinkLikelihood = createBuffer(CL_MEM_READ_WRITE, globalThreads * sizeof(cl_double));
		clLinkCount = createBuffer(CL_MEM_READ_WRITE, globalThreads * sizeof(cl_int));
		clNonLinkCount = createBuffer(CL_MEM_READ_WRITE, globalThreads * sizeof(cl_int));

		clContext.queue.finish();

		info(std::cout);
	}

	virtual void run() {
		/** run mini-batch based MCMC sampler, based on the sungjin's note */

		if (step_count % 1 == 0) {
			double ppx_score = cal_perplexity_held_out();
			std::cout << std::fixed << std::setprecision(15) << "perplexity for hold out set is: " << ppx_score << std::endl;
			ppxs_held_out.push_back(ppx_score);
		}

		while (step_count < max_iteration && ! is_converged()) {
			auto l1 = std::chrono::system_clock::now();

			// (mini_batch, scale) = self._network.sample_mini_batch(self._mini_batch_size, "stratified-random-node")
			EdgeSample edgeSample = network.sample_mini_batch(mini_batch_size, strategy::STRATIFIED_RANDOM_NODE);
			const OrderedEdgeSet &mini_batch = *edgeSample.first;
			double scale = edgeSample.second;

			// iterate through each node in the mini batch.
			OrderedVertexSet nodes = nodes_in_batch(mini_batch);

			sample_latent_vars_and_update_pi(nodes);

			// sample (z_ab, z_ba) for each edge in the mini_batch.
			// z is map structure. i.e  z = {(1,10):3, (2,4):-1}
			sample_latent_vars2(mini_batch);

			update_beta(mini_batch, scale);


			if (step_count % 1 == 0) {
				double ppx_score = cal_perplexity_held_out();
				std::cout << std::fixed << std::setprecision(12) << "perplexity for hold out set is: " << ppx_score << std::endl;
				ppxs_held_out.push_back(ppx_score);
			}

			delete edgeSample.first;

			step_count++;
			auto l2 = std::chrono::system_clock::now();
			std::cout << "LOOP  = " << (l2-l1).count() << std::endl;
		}
	}

protected:

	void device_row_normalize(cl::Buffer &clPi, cl::Buffer &clPhi, ::size_t N, ::size_t K) {
		// pi.resize(phi.size(), std::vector<double>(phi[0].size()));
        // self._pi = self.__phi/np.sum(self.__phi,1)[:,np.newaxis]
		// pi[N,K] = row_normalize(phi[N,K])
		// s[i] = sum_j phi[i,j]
		// pi[i,j] = phi[i,j] / s[i]
		int arg;

		arg = 0;
		row_normalize_kernel.setArg(arg++, clPhi);
		row_normalize_kernel.setArg(arg++, clPi);
		row_normalize_kernel.setArg(arg++, (cl_int)N);
		row_normalize_kernel.setArg(arg++, (cl_int)K);

		clContext.queue.enqueueNDRangeKernel(row_normalize_kernel,
											 cl::NullRange,
											 cl::NDRange(PARALLELISM),
											 cl::NDRange(1));
		clContext.queue.finish();
	}

	void update_beta(const OrderedEdgeSet &mini_batch, double scale) {
		int arg;

		arg = 0;
		update_beta_calculate_theta_sum_kernel.setArg(arg++, clTheta);
		update_beta_calculate_theta_sum_kernel.setArg(arg++, clThetaSum);

		clContext.queue.enqueueNDRangeKernel(update_beta_calculate_theta_sum_kernel,
											 cl::NullRange, cl::NDRange(kRoundedThreads), cl::NDRange(groupSize));
		clContext.queue.finish();

		::size_t countPartialSums = std::min(mini_batch.size(), globalThreads);
		::size_t calcGradsThreads = round_up_to_multiples(countPartialSums, groupSize);

		update_beta_calculate_grads_kernel.setArg(0, clBuffers);
		update_beta_calculate_grads_kernel.setArg(1, (cl_int)mini_batch.size());
		update_beta_calculate_grads_kernel.setArg(2, (cl_double)scale);
		update_beta_calculate_grads_kernel.setArg(3, (cl_int)countPartialSums);

		clContext.queue.finish(); // Wait for sample_latent_vars2

		cl::Event e_grads_kernel;
		clContext.queue.enqueueNDRangeKernel(update_beta_calculate_grads_kernel, cl::NullRange,
				cl::NDRange(calcGradsThreads), cl::NDRange(groupSize),
				NULL, &e_grads_kernel);

		double eps_t = a * std::pow(1.0 + step_count / b, -c);
		cl_double2 clEta;
		clEta.s[0] = this->eta[0];
		clEta.s[1] = this->eta[1];

		e_grads_kernel.wait();

		update_beta_calculate_theta_kernel.setArg(0, clBuffers);
		update_beta_calculate_theta_kernel.setArg(1, (cl_double)scale);
		update_beta_calculate_theta_kernel.setArg(2, (cl_double)eps_t);
		update_beta_calculate_theta_kernel.setArg(3, clEta);
		update_beta_calculate_theta_kernel.setArg(4, (int)countPartialSums);

		clContext.queue.enqueueTask(update_beta_calculate_theta_kernel);
		clContext.queue.finish();

		arg = 0;
		update_beta_calculate_beta_kernel.setArg(arg++, clTheta);
		update_beta_calculate_beta_kernel.setArg(arg++, clBeta);

		clContext.queue.enqueueNDRangeKernel(update_beta_calculate_beta_kernel, cl::NullRange, cl::NDRange(kRoundedThreads), cl::NDRange(groupSize));
		clContext.queue.finish();

		if (false) {
			clContext.queue.enqueueReadBuffer(clBeta, CL_FALSE, 0, K * sizeof(double), beta.data());
			std::cerr << __func__ << std::endl;
			std::cerr << "beta ";
			for (::size_t k = 0; k < K; k++) {
				std::cerr << beta[k] << " ";
			}
			std::cerr << std::endl;
		}
	}

	void sample_latent_vars2(const OrderedEdgeSet &mini_batch) {
		std::vector<cl_int2> edges(mini_batch.size());
		// Copy edges
		std::transform(mini_batch.begin(), mini_batch.end(), edges.begin(), [](const Edge& e) {
			cl_int2 E;
			E.s[0] = e.first;
			E.s[1] = e.second;
			return E;
		});
		clContext.queue.enqueueWriteBuffer(clEdges, CL_FALSE,
				0, edges.size()*sizeof(cl_int2),
				edges.data());

		sample_latent_vars2_kernel.setArg(0, clBuffers);
		sample_latent_vars2_kernel.setArg(1, (cl_int)edges.size());

		clContext.queue.finish(); // Wait for clEdges and PiUpdates from sample_latent_vars_and_update_pi

		clContext.queue.enqueueNDRangeKernel(sample_latent_vars2_kernel, cl::NullRange, cl::NDRange(globalThreads), cl::NDRange(groupSize));
	}

	::size_t real_num_node_sample() const {
		return num_node_sample + 1;
	}

	void sample_latent_vars_and_update_pi(const OrderedVertexSet& nodes) {

		// Copy sampled node IDs
		std::vector<int> v_nodes(nodes.begin(), nodes.end()); // FIXME: replace OrderedVertexSet with vector
		clContext.queue.enqueueWriteBuffer(clNodes, CL_FALSE, 0, v_nodes.size()*sizeof(int), v_nodes.data());

		if (false) {
			clContext.queue.enqueueReadBuffer(clBeta, CL_FALSE, 0, K * sizeof(double), beta.data());
			std::cerr << __func__ << std::endl;
			std::cerr << "beta ";
			for (::size_t k = 0; k < K; k++) {
				std::cerr << beta[k] << " ";
			}
			std::cerr << std::endl;
		}

		int Idx = 0;
		sample_latent_vars_kernel.setArg(Idx++, clBuffers);
		sample_latent_vars_kernel.setArg(Idx++, (cl_int)nodes.size());
		sample_latent_vars_kernel.setArg(Idx++, (cl_double)epsilon);

		clContext.queue.finish();
		clContext.queue.enqueueNDRangeKernel(sample_latent_vars_kernel, cl::NullRange, cl::NDRange(globalThreads), cl::NDRange(groupSize));

		Idx = 0;
		update_pi_kernel.setArg(Idx++, clBuffers);
		update_pi_kernel.setArg(Idx++, (cl_int)nodes.size());
		update_pi_kernel.setArg(Idx++, (cl_double)alpha);
		update_pi_kernel.setArg(Idx++, (cl_double)a);
		update_pi_kernel.setArg(Idx++, (cl_double)b);
		update_pi_kernel.setArg(Idx++, (cl_double)c);
		update_pi_kernel.setArg(Idx++, (cl_int)step_count);
		update_pi_kernel.setArg(Idx++, (cl_int)N);

		clContext.queue.finish();
		check_for_kernel_errors(); // sample_latent_vars
		clContext.queue.enqueueNDRangeKernel(update_pi_kernel, cl::NullRange, cl::NDRange(globalThreads), cl::NDRange(groupSize));
		clContext.queue.finish();
#if 0	// pi stays on the device
		// read Pi again
		for (auto node = nodes.begin();
				node != nodes.end();
				++node) {
			clContext.queue.enqueueReadBuffer(clPi, CL_FALSE,
					*node * K * sizeof(cl_double),
					K * sizeof(cl_double),
					pi[*node].data());
		}
#endif
	}

    OrderedVertexSet nodes_in_batch(const OrderedEdgeSet &mini_batch) const {
        /**
        Get all the unique nodes in the mini_batch.
         */
        OrderedVertexSet node_set;
        for (auto edge = mini_batch.begin(); edge != mini_batch.end(); edge++) {
            node_set.insert(edge->first);
            node_set.insert(edge->second);
		}

        return node_set;
	}

	double deviceSumDouble(cl::Buffer &xBuffer) {
		vex::backend::opencl::device_vector<double> xDev(xBuffer);
		vex::vector<double> X(vexContext.queue(0), xDev);

		double y = csumDouble(X);

		return y;
	}

	int deviceSumInt(cl::Buffer &xBuffer) {
		vex::backend::opencl::device_vector<int> xDev(xBuffer);
		vex::vector<int> X(vexContext.queue(0), xDev);

		int y = csumInt(X);

		return y;
	}

	template <typename T>
	T deviceSum(cl::Buffer &xBuffer) {
		vex::backend::opencl::device_vector<T> xDev(xBuffer);
		vex::vector<T> X(vexContext.queue(0), xDev);

		vex::Reductor<T, vex::SUM_Kahan> csum;
		T y = csum(X);

		return y;
	}

	double cal_perplexity_held_out() {
	/**
	 * calculate the perplexity for data.
	 * perplexity defines as exponential of negative average log likelihood.
	 * formally:
	 *     ppx = exp(-1/N * \sum){i}^{N}log p(y))
	 *
	 * we calculate average log likelihood for link and non-link separately, with the
	 * purpose of weighting each part proportionally. (the reason is that we sample
	 * the equal number of link edges and non-link edges for held out data and test data,
	 * which is not true representation of actual data set, which is extremely sparse.
	 */
		cl_double link_likelihood = 0.0;
		cl_double non_link_likelihood = 0.0;
		cl_int link_count = 0;
		cl_int non_link_count = 0;

		cl_int H = static_cast<cl_int>(network.get_held_out_set().size());

		int arg = 0;
		cal_perplexity_kernel.setArg(arg++, clIterableHeldOutGraph);
		cal_perplexity_kernel.setArg(arg++, H);
		cal_perplexity_kernel.setArg(arg++, clPi);
		cal_perplexity_kernel.setArg(arg++, clBeta);
		cal_perplexity_kernel.setArg(arg++, (cl_double)epsilon);
		cal_perplexity_kernel.setArg(arg++, clLinkLikelihood);
		cal_perplexity_kernel.setArg(arg++, clNonLinkLikelihood);
		cal_perplexity_kernel.setArg(arg++, clLinkCount);
		cal_perplexity_kernel.setArg(arg++, clNonLinkCount);

		clContext.queue.finish();
		clContext.queue.enqueueNDRangeKernel(cal_perplexity_kernel, cl::NullRange, cl::NDRange(globalThreads), cl::NDRange(groupSize));
		clContext.queue.finish();

		link_likelihood = deviceSum<double>(clLinkLikelihood);
		non_link_likelihood = deviceSum<double>(clNonLinkLikelihood);
		link_count = deviceSum<int>(clLinkCount);
		non_link_count = deviceSum<int>(clNonLinkCount);

		clContext.queue.finish();
		// direct calculation.
		double avg_likelihood = (link_likelihood + non_link_likelihood) / (link_count + non_link_count);
		if (true) {
			double avg_likelihood1 = link_ratio * (link_likelihood / link_count) + \
										 (1.0 - link_ratio) * (non_link_likelihood / non_link_count);
			std::cerr << std::fixed << std::setprecision(12) << avg_likelihood << " " << (link_likelihood / link_count) << " " << link_count << " " << \
				(non_link_likelihood / non_link_count) << " " << non_link_count << " " << avg_likelihood1 << std::endl;
			// std::cerr << "perplexity score is: " << exp(-avg_likelihood) << std::endl;
		}

		// return std::exp(-avg_likelihood);
		return (-avg_likelihood);
	}


	// FIXME: Why is linkedMap not a ref?
	void _prepare_flat_cl_graph(cl::Buffer &edges, cl::Buffer &nodes, cl::Buffer &graph, std::map<int, std::vector<int>> linkedMap) {
		const int h_edges_size = 2 * network.get_num_linked_edges();
		std::unique_ptr<cl_int[]> h_edges(new cl_int[h_edges_size]);
		const int h_nodes_size = network.get_num_nodes();
		std::unique_ptr<cl_int2[]> h_nodes(new cl_int2[h_nodes_size]);

		size_t offset = 0;
		for (cl_int i = 0; i < network.get_num_nodes(); ++i) {
			auto it = linkedMap.find(i);
			if (it == linkedMap.end()) {
				h_nodes.get()[i].s[0] = 0;
				h_nodes.get()[i].s[1] = 0;
			} else {
				std::sort(it->second.begin(), it->second.end());
				h_nodes.get()[i].s[0] = it->second.size();
				h_nodes.get()[i].s[1] = offset;
				for (auto viter = it->second.begin();
						viter != it->second.end(); ++viter) {
					h_edges.get()[offset] = *viter;
					++offset;
				}
			}
		}

		edges = createBuffer(CL_MEM_READ_ONLY|CL_MEM_COPY_HOST_PTR, h_edges_size*sizeof(cl_int), h_edges.get());
		nodes = createBuffer(CL_MEM_READ_ONLY|CL_MEM_COPY_HOST_PTR, h_nodes_size*sizeof(cl_int2), h_nodes.get());
		graph = createBuffer(CL_MEM_READ_WRITE, 2*64/8 /* 2 pointers, each is at most 64-bits */);

		graph_init_kernel.setArg(0, graph);
		graph_init_kernel.setArg(1, edges);
		graph_init_kernel.setArg(2, nodes);

		clContext.queue.enqueueTask(graph_init_kernel);
		clContext.queue.finish();
	}

	void prepare_iterable_cl_graph(cl::Buffer &iterableGraph, const EdgeMap &data) {
		std::unique_ptr<cl_int3[]> hIterableGraph(new cl_int3[data.size()]);
		::size_t i = 0;
		for (auto a: data) {
			cl_int3 e;
			e.s[0] = a.first.first;
			e.s[1] = a.first.second;
			e.s[2] = a.second ? 1 : 0;
			hIterableGraph.get()[i] = e;
			i++;
		}
		iterableGraph = createBuffer(CL_MEM_READ_ONLY | CL_MEM_COPY_HOST_PTR, data.size() * sizeof(cl_int3), hIterableGraph.get());
	}

	void init_graph() {
		graph_program = this->clContext.createProgram(stringify(PROJECT_HOME) "/../OpenCL/graph.cl", progOpts);
		graph_init_kernel = cl::Kernel(graph_program, "graph_init");
		std::map<int, std::vector<int>> linkedMap;

		for (auto e : network.get_linked_edges()) {
			linkedMap[e.first].push_back(e.second);
			linkedMap[e.second].push_back(e.first);
		}
		_prepare_flat_cl_graph(clGraphEdges, clGraphNodes, clGraph, linkedMap);

		linkedMap.clear();

		for (auto e : network.get_held_out_set()) {
			linkedMap[e.first.first].push_back(e.first.second);
			linkedMap[e.first.second].push_back(e.first.first);
		}
		for (auto e : network.get_test_set()) {
			linkedMap[e.first.first].push_back(e.first.second);
			linkedMap[e.first.second].push_back(e.first.first);
		}
		_prepare_flat_cl_graph(clHeldOutGraphEdges, clHeldOutGraphNodes, clHeldOutGraph, linkedMap);

		prepare_iterable_cl_graph(clIterableHeldOutGraph, network.get_held_out_set());

#if MCMC_CL_STOCHASTIC_TEST_GRAPH
		test_graph();
#endif
	}

#if MCMC_CL_STOCHASTIC_TEST_GRAPH // TEST GRAPH ON OPENCL's SIDE
	void test_graph() {
		cl::Program program2 = this->clContext.createProgram(stringify(PROJECT_HOME) "/../OpenCL/test.cl", progOpts);
		cl::Kernel test_print_peers_of_kernel(program2, "test_print_peers_of");
		test_print_peers_of_kernel.setArg(0, clGraph);
		test_print_peers_of_kernel.setArg(1, 0);

		int n = 800;
		test_print_peers_of_kernel.setArg(1, n);

		std::cout << "LOOKING INTO NODE " << n << ", neighbors = " << linkedMap[n].size() << std::endl;
		for (auto p : linkedMap[n]) {
			std::cout << p << std::endl;
		}

		clContext.queue.enqueueTask(test_print_peers_of_kernel);
		clContext.queue.finish();
	}
#endif

	void check_for_kernel_errors() {
		cl_int err = 0;
		clContext.queue.enqueueReadBuffer(clErrorCtrl, CL_TRUE, 0, sizeof(cl_int), &err);
		if (err) {
			clContext.queue.enqueueReadBuffer(clErrorMsg, CL_TRUE, 0, ERROR_MESSAGE_LENGTH, errMsg);
			std::cerr << errMsg << std::endl;
			abort();
		}
	}

	/**
	 * returns the smallest #threads; #threads >= minRequired && #threads % groupSize == 0
	 */
	static inline ::size_t round_up_to_multiples(::size_t minRequired, ::size_t groupSize) {
		int numGroups = minRequired / groupSize;
		if (numGroups*groupSize < minRequired) {
			numGroups += 1;
		}
		return numGroups * groupSize;
	}

	cl::Buffer createBuffer(cl_mem_flags flags, ::size_t size, void *ptr = NULL) {
		if (size > clContext.device.getInfo<CL_DEVICE_MAX_MEM_ALLOC_SIZE>()) {
			std::stringstream s;
			s << "Cannot allocate buffer of size " << size << " > " << clContext.device.getInfo<CL_DEVICE_MAX_MEM_ALLOC_SIZE>();
			throw MCMCException(s.str());
		}
		cl::Buffer buf = cl::Buffer(clContext.context, flags, size, ptr);
		totalAllocedClBufers += size;
		clBufAllocSizes.push_back(size);
		return buf;
	}

	std::string progOpts;

	cl::ClContext clContext;

	cl::Program graph_program;
	cl::Program sampler_program;

	cl::Kernel graph_init_kernel;
	cl::Kernel random_gamma_kernel;
	cl::Kernel row_normalize_kernel;
	cl::Kernel sample_latent_vars_kernel;
	cl::Kernel update_pi_kernel;
	cl::Kernel sample_latent_vars2_kernel;
	cl::Kernel update_beta_calculate_theta_sum_kernel;
	cl::Kernel update_beta_calculate_grads_kernel;
	cl::Kernel update_beta_calculate_theta_kernel;
	cl::Kernel update_beta_calculate_beta_kernel;
	cl::Kernel cal_perplexity_kernel;
	cl::Kernel init_buffers_kernel;

	cl::Buffer clBuffers;

	cl::Buffer clGraphEdges;
	cl::Buffer clGraphNodes;
	cl::Buffer clGraph;

	cl::Buffer clHeldOutGraphEdges;
	cl::Buffer clHeldOutGraphNodes;
	cl::Buffer clHeldOutGraph;

	cl::Buffer clIterableHeldOutGraph;

	cl::Buffer clNodes;
	cl::Buffer clNodesNeighbors;
	cl::Buffer clNodesNeighborsHash;
	cl::Buffer clEdges;
	cl::Buffer clPi;
	cl::Buffer clPhi;
	cl::Buffer clBeta;
	cl::Buffer clTheta;
	cl::Buffer clThetaSum;
	cl::Buffer clZ;
	cl::Buffer clScratch;
	cl::Buffer clRandomSeed;
	cl::Buffer clErrorCtrl;
	cl::Buffer clErrorMsg;

	vex::Context vexContext;
	vex::Reductor<double, vex::SUM_Kahan> csumDouble;
	vex::Reductor<int, vex::SUM_Kahan> csumInt;

	cl::Buffer clLinkLikelihood;
	cl::Buffer clNonLinkLikelihood;
	cl::Buffer clLinkCount;
	cl::Buffer clNonLinkCount;

<<<<<<< HEAD
protected:
	// replicated in both mcmc_sampler_
	double	a;
	double	b;
	double	c;

	::size_t num_node_sample;

	// To be deprecated:
	// std::vector<std::vector<double> > theta;		// parameterization for \beta
	// To be deprecated:
	// std::vector<std::vector<double> > phi;			// parameterization for \pi
	Random::Random kernelRandom;
=======
	const ::size_t groupSize;
	const ::size_t numGroups;
	const ::size_t globalThreads;
	const ::size_t kRoundedThreads;

	::size_t totalAllocedClBufers;
	std::vector< ::size_t> clBufAllocSizes;

	char *errMsg;
>>>>>>> b1429ef8
};

}
}


#endif /* MCMC_CLSAMPLER_STOCHASTIC_H_ */<|MERGE_RESOLUTION|>--- conflicted
+++ resolved
@@ -29,8 +29,10 @@
 		  vexContext(std::vector<cl::Context>(1, clContext.getContext()),
 					 std::vector<cl::CommandQueue>(1, clContext.getQueue())),
 		  csumDouble(vexContext), csumInt(vexContext),
-<<<<<<< HEAD
-   		  kernelRandom(42) {
+   		  kernelRandom(42),
+		  groupSize(args.openclGroupSize), numGroups(args.openclNumGroups),
+		  globalThreads(groupSize * numGroups),
+		  kRoundedThreads(round_up_to_multiples(K, groupSize)), totalAllocedClBufers(0) {
 
         // step size parameters.
         this->a = args.a;
@@ -42,11 +44,6 @@
 
 		num_node_sample = N / 5;
 		std::cerr << "num_node_sample " << num_node_sample << std::endl;
-=======
-		  groupSize(args.openclGroupSize), numGroups(args.openclNumGroups),
-		  globalThreads(groupSize * numGroups),
-			kRoundedThreads(round_up_to_multiples(K, groupSize)), totalAllocedClBufers(0) {
->>>>>>> b1429ef8
 
 		int hash_table_multiple = 2;
 		std::ostringstream opts;
@@ -159,7 +156,7 @@
 			throw e;
 		}
 
-		std::vector<cl_ulong2> randomSeed(PARALLELISM);
+		std::vector<cl_ulong2> randomSeed(globalThreads);
 		for (unsigned int i = 0; i < randomSeed.size(); ++i) {
 			randomSeed[i].s[0] = 42 + i;
 			randomSeed[i].s[1] = 42 + i + 1;
@@ -172,7 +169,7 @@
 		// // theta = Random::random->gamma(eta[0], eta[1], K, 2);		// parameterization for \beta
 		// theta = Random::random->gamma(100.0, 0.01, K, 2);		// parameterization for \beta
 		std::cerr << "Ignore eta[] in random.gamma: use 100.0 and 0.01" << std::endl;
-		::size_t K_workers = std::min(K, static_cast< ::size_t>(PARALLELISM));
+		::size_t K_workers = std::min(K, static_cast< ::size_t>(globalThreads));
 		Idx = 0;
 		random_gamma_kernel.setArg(Idx++, clBuffers);
 		random_gamma_kernel.setArg(Idx++, clTheta);
@@ -196,7 +193,7 @@
 		random_gamma_kernel.setArg(Idx++, (double)1.0);
 		random_gamma_kernel.setArg(Idx++, (int)N);
 		random_gamma_kernel.setArg(Idx++, (int)K);
-		clContext.queue.enqueueNDRangeKernel(random_gamma_kernel, cl::NullRange, cl::NDRange(PARALLELISM), cl::NDRange(1));
+		clContext.queue.enqueueNDRangeKernel(random_gamma_kernel, cl::NullRange, cl::NDRange(globalThreads), cl::NDRange(1));
 
 		// pi.resize(phi.size(), std::vector<double>(phi[0].size()));
         // self._pi = self.__phi/np.sum(self.__phi,1)[:,np.newaxis]
@@ -278,18 +275,8 @@
 
 		// copy beta
 		clContext.queue.enqueueWriteBuffer(clBeta, CL_TRUE, 0, K * sizeof(double), beta.data());
-<<<<<<< HEAD
 #endif
-=======
-
-		std::vector<cl_ulong2> randomSeed(globalThreads);
-		for (unsigned int i = 0; i < randomSeed.size(); ++i) {
-			randomSeed[i].s[0] = 42 + i;
-			randomSeed[i].s[1] = 42 + i + 1;
-		}
-		clContext.queue.enqueueWriteBuffer(clRandomSeed, CL_TRUE,
-				0, randomSeed.size() * sizeof(cl_ulong2),
-				randomSeed.data());
+
 		// fill Hash with EMPTY (-1) values
 		vex::backend::opencl::device_vector<cl_int> vexDeviceHash(clNodesNeighborsHash);
 		vex::vector<cl_int> vexHash(vexContext.queue(0), vexDeviceHash);
@@ -300,7 +287,6 @@
 		vexErr = 0;
 
 		errMsg = new char[ERROR_MESSAGE_LENGTH];
->>>>>>> b1429ef8
 
 		clLinkLikelihood = createBuffer(CL_MEM_READ_WRITE, globalThreads * sizeof(cl_double));
 		clNonLinkLikelihood = createBuffer(CL_MEM_READ_WRITE, globalThreads * sizeof(cl_double));
@@ -310,6 +296,9 @@
 		clContext.queue.finish();
 
 		info(std::cout);
+	}
+
+	virtual ~MCMCClSamplerStochastic() {
 	}
 
 	virtual void run() {
@@ -373,7 +362,7 @@
 
 		clContext.queue.enqueueNDRangeKernel(row_normalize_kernel,
 											 cl::NullRange,
-											 cl::NDRange(PARALLELISM),
+											 cl::NDRange(globalThreads),
 											 cl::NDRange(1));
 		clContext.queue.finish();
 	}
@@ -801,7 +790,6 @@
 	cl::Buffer clLinkCount;
 	cl::Buffer clNonLinkCount;
 
-<<<<<<< HEAD
 protected:
 	// replicated in both mcmc_sampler_
 	double	a;
@@ -815,7 +803,7 @@
 	// To be deprecated:
 	// std::vector<std::vector<double> > phi;			// parameterization for \pi
 	Random::Random kernelRandom;
-=======
+
 	const ::size_t groupSize;
 	const ::size_t numGroups;
 	const ::size_t globalThreads;
@@ -825,7 +813,6 @@
 	std::vector< ::size_t> clBufAllocSizes;
 
 	char *errMsg;
->>>>>>> b1429ef8
 };
 
 }
