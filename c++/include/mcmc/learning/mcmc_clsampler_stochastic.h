#ifndef MCMC_CLSAMPLER_STOCHASTIC_H_
#define MCMC_CLSAMPLER_STOCHASTIC_H_

#include <memory>
#include <algorithm>
#include <chrono>

#include <vexcl/devlist.hpp>
#include <vexcl/vector.hpp>
#include <vexcl/reductor.hpp>

#include "opencl/context.h"

#include "mcmc/np.h"
#include "mcmc/random.h"
#include "mcmc/learning/learner.h"

namespace mcmc {
namespace learning {

#define do_stringify(str)	#str
#define stringify(str)		do_stringify(str)
#define ERROR_MESSAGE_LENGTH (4 * 1024)


class MCMCClSamplerStochastic : public Learner {


	class GraphWrapper {
	public:
		// TODO: share buffers for clNodes clEdges

		void init(MCMCClSamplerStochastic &learner, cl::Buffer *clGraph, const std::map<int, std::vector<int> > &edges, ::size_t N, ::size_t num_nodes_in_batch, ::size_t num_edges_in_batch) {
			this->clGraph = clGraph;
			this->num_nodes_in_batch = num_nodes_in_batch;
			this->num_edges_in_batch = num_edges_in_batch;

			adjacency_list.resize(N);
			for (auto e: edges) {
				adjacency_list[e.first] = e.second;	// This is a full copy, right?
				// Question: is there a point in sorting the adjacency lists?
				std::sort(adjacency_list[e.first].begin(), adjacency_list[e.first].end());
				if (false && (e.first == 1218 || find(e.second.begin(), e.second.end(), 1218) != e.second.end())) {
					std::cerr << "Edge init: found [" << e.first;
					for (auto n: e.second) {
						std::cerr << " " << n;
					}
					std::cerr << "]" << std::endl;
				}
			}

			*clGraph = learner.createBuffer("graph", CL_MEM_READ_WRITE,
					2*64/8 /* 2 pointers, each is at most 64-bits */
					);
			clNodes = learner.createBuffer("clNodes", CL_MEM_READ_ONLY,
					num_nodes_in_batch * sizeof h_subNodes[0]
					);
			clEdges = learner.createBuffer("clEdges", CL_MEM_READ_ONLY,
					num_edges_in_batch * sizeof h_subEdges[0]
					);

			learner.graph_init_kernel.setArg(0, *clGraph);
			learner.graph_init_kernel.setArg(1, clEdges);
			learner.graph_init_kernel.setArg(2, clNodes);

			learner.clContext.queue.enqueueTask(learner.graph_init_kernel);
			learner.clContext.queue.finish();
		}

		std::vector<std::vector<int> >	adjacency_list;

		cl::Buffer						*clGraph;
		cl::Buffer						clNodes;
		cl::Buffer						clEdges;

		std::vector<cl_int2>			h_subNodes;
		std::vector<cl_int>				h_subEdges;

		::size_t						num_edges_in_batch;
		::size_t						num_nodes_in_batch;
	};


public:
	MCMCClSamplerStochastic(const Options &args, const Network &graph, cl::ClContext clContext)
		: Learner(args, graph), clContext(clContext),
		  vexContext(std::vector<cl::Context>(1, clContext.getContext()),
					 std::vector<cl::CommandQueue>(1, clContext.getQueue())),
		  csumDouble(vexContext), csumInt(vexContext),
   		  kernelRandom(42),
		  groupSize(args.openclGroupSize), numGroups(args.openclNumGroups),
		  globalThreads(groupSize * numGroups),
		  kRoundedThreads(round_up_to_multiples(K, groupSize)), totalAllocedClBufers(0) {

        // step size parameters.
        this->a = args.a;
        this->b = args.b;
        this->c = args.c;

        // control parameters for learning
		// num_node_sample = N / 5;
		if (args.num_node_sample == 0) {
			num_node_sample = static_cast< ::size_t>(std::sqrt(network.get_num_nodes()));
		} else {
			num_node_sample = args.num_node_sample;
		}
		std::cerr << "num_node_sample " << num_node_sample << std::endl;
		if (args.mini_batch_size == 0) {
			mini_batch_size = N / 10;	// old default for STRATIFIED_RANDOM_NODE_SAMPLING
		}

		hash_table_size = round_next_power_2(real_num_node_sample());
		if ((double)hash_table_size / real_num_node_sample() < 1.8) {
			hash_table_size *= 2;
		}

		std::ostringstream opts;
		opts << "-I" << stringify(PROJECT_HOME) << "/../OpenCL/include"
			 << " -DNEIGHBOR_SAMPLE_SIZE=" << real_num_node_sample()
			 << " -DK=" << K
			 << " -DMAX_NODE_ID=" << N
			 << " -DRAND_MAX=" << std::numeric_limits<uint64_t>::max() << "ULL"
#ifdef RANDOM_FOLLOWS_CPP
			 << " -DRANDOM_FOLLOWS_CPP"
#endif
#ifdef RANDOM_FOLLOWS_SCALABLE_GRAPH
			 << " -DRANDOM_FOLLOWS_SCALABLE_GRAPH"
#endif
			 << " -DHASH_SIZE=" << hash_table_size;
		progOpts = opts.str();

		std::cout << "COMPILE OPTS: " << progOpts << std::endl;

		std::cout << "num_node_sample = " << num_node_sample << std::endl;
#ifdef RANDOM_FOLLOWS_SCALABLE_GRAPH
		std::cout << "Randomness IS compatible with nonscaling graph version" << std::endl;
#else
		std::cout << "Randomness IS NOT compatible with nonscaling graph version" << std::endl;
#endif

		// BASED ON STRATIFIED RANDOM NODE SAMPLING STRATEGY
		::size_t num_edges_in_batch = N/10 + 1;
		::size_t num_nodes_in_batch = num_edges_in_batch + 1;

		::size_t nodes_neighbors = num_nodes_in_batch * (1 + real_num_node_sample());
		hostPiBuffer = std::vector<double>(nodes_neighbors * K);
		hostPhiBuffer = std::vector<double>(nodes_neighbors * K);
		hostNeighbors = std::vector<cl_int>(num_nodes_in_batch * real_num_node_sample());

		graph_program = this->clContext.createProgram(stringify(PROJECT_HOME) "/../OpenCL/graph.cl", progOpts);
		graph_init_kernel = cl::Kernel(graph_program, "graph_init");

		init_graph();

		sampler_program = this->clContext.createProgram(stringify(PROJECT_HOME) "/../OpenCL/sampler.cl", progOpts);
		random_gamma_kernel = cl::Kernel(sampler_program, "random_gamma");
		row_normalize_kernel = cl::Kernel(sampler_program, "row_normalize");
		sample_latent_vars_neighbors_kernel = cl::Kernel(sampler_program, "sample_latent_vars_neighbors");
		sample_latent_vars_sample_z_ab_kernel = cl::Kernel(sampler_program, "sample_latent_vars_sample_z_ab");
		update_pi_kernel = cl::Kernel(sampler_program, "update_pi");
		sample_latent_vars2_kernel = cl::Kernel(sampler_program, "sample_latent_vars2");
		update_beta_calculate_theta_sum_kernel = cl::Kernel(sampler_program, "update_beta_calculate_theta_sum");
		update_beta_calculate_grads_kernel = cl::Kernel(sampler_program, "update_beta_calculate_grads");
		update_beta_calculate_theta_kernel = cl::Kernel(sampler_program, "update_beta_calculate_theta");
		update_beta_calculate_beta_kernel = cl::Kernel(sampler_program, "update_beta_calculate_beta");
		init_buffers_kernel = cl::Kernel(sampler_program, "init_buffers");

		clBuffers = createBuffer("clBuffers", CL_MEM_READ_WRITE, 64 * 100); // enough space for 100 * 8 pointers

<<<<<<< HEAD
=======
		::size_t num_edges_in_batch = network.minibatch_edges_for_strategy(mini_batch_size, strategy);
		::size_t num_nodes_in_batch = network.minibatch_nodes_for_strategy(mini_batch_size, strategy);

>>>>>>> 8aaa30c8
		clNodes = createBuffer("clNodes", CL_MEM_READ_ONLY,
				num_nodes_in_batch * sizeof(cl_int)
				);
		clNodesNeighbors = createBuffer("clNodesNeighbors", CL_MEM_READ_WRITE,
				num_nodes_in_batch * real_num_node_sample() * sizeof(cl_int)
				);
		clNodesNeighborsHash = createBuffer("clNodesNeighborsHash", CL_MEM_READ_WRITE,
				num_nodes_in_batch * hash_table_size * sizeof(cl_int)
				);
		clEdges = createBuffer("clEdges", CL_MEM_READ_ONLY,
				num_edges_in_batch * sizeof(cl_int2)
				);
		// FIXME: make this nodes_neighbors * K
		clPi = createBuffer("clPi", CL_MEM_READ_WRITE,
				std::max(N, nodes_neighbors) * K * sizeof(cl_double) // #total_nodes x #K
				);
		// FIXME: make this nodes_neighbors * K
		clPhi = createBuffer("clPhi", CL_MEM_READ_WRITE,
				std::max(N, nodes_neighbors) * K * sizeof(cl_double) // #total_nodes x #K
				);
		clBeta = createBuffer("clBeta", CL_MEM_READ_WRITE,
				K * sizeof(cl_double) // #K
				);
		clTheta = createBuffer("clTheta", CL_MEM_READ_WRITE,
				2 * K * sizeof(cl_double) // 2 x #K
				);
		clThetaSum = createBuffer("clThetaSum", CL_MEM_READ_WRITE,
				K * sizeof(cl_double) // #K
				);
		clZ = createBuffer("clZ", CL_MEM_READ_WRITE,
				num_nodes_in_batch * K * sizeof(cl_int)
				);
		clScratch = createBuffer("clScratch", CL_MEM_READ_WRITE,
				std::max(num_nodes_in_batch, globalThreads) * K * sizeof(cl_double)
				);
		clRandomSeed = createBuffer("clRandomSeed", CL_MEM_READ_WRITE,
				globalThreads * sizeof(cl_ulong2)
				);
		clErrorCtrl = createBuffer("clErrorCtrl", CL_MEM_READ_WRITE,
				sizeof(cl_int16)
				);
		clErrorMsg = createBuffer("clErrorMsg", CL_MEM_READ_WRITE,
				ERROR_MESSAGE_LENGTH
				);
#ifdef RANDOM_FOLLOWS_SCALABLE_GRAPH
		clStoredRandom = createBuffer("clStoredRandom", CL_MEM_READ_WRITE,
									  num_nodes_in_batch * real_num_node_sample() * sizeof(cl_double));
#endif

		int Idx = 0;
		init_buffers_kernel.setArg(Idx++, clBuffers);
		init_buffers_kernel.setArg(Idx++, clGraph);
		init_buffers_kernel.setArg(Idx++, clHeldOutGraph);
		init_buffers_kernel.setArg(Idx++, clNodes);
		init_buffers_kernel.setArg(Idx++, clNodesNeighbors);
		init_buffers_kernel.setArg(Idx++, clNodesNeighborsHash);
		init_buffers_kernel.setArg(Idx++, clEdges);
		init_buffers_kernel.setArg(Idx++, clPi);
		init_buffers_kernel.setArg(Idx++, clPhi);
		init_buffers_kernel.setArg(Idx++, clBeta);
		init_buffers_kernel.setArg(Idx++, clTheta);
		init_buffers_kernel.setArg(Idx++, clThetaSum);
		init_buffers_kernel.setArg(Idx++, clZ);
		init_buffers_kernel.setArg(Idx++, clScratch);
		init_buffers_kernel.setArg(Idx++, clRandomSeed);
		init_buffers_kernel.setArg(Idx++, clErrorCtrl);
		init_buffers_kernel.setArg(Idx++, clErrorMsg);
#ifdef RANDOM_FOLLOWS_SCALABLE_GRAPH
		init_buffers_kernel.setArg(Idx++, clStoredRandom);
#endif
		try {
			clContext.queue.enqueueTask(init_buffers_kernel);
		} catch (cl::Error &e) {
			if (e.err() == CL_MEM_OBJECT_ALLOCATION_FAILURE) {
				std::cerr << "Failed to allocate CL buffers (sum = " << (double)totalAllocedClBufers/(1024*1024) << " MB)" << std::endl;
				for (auto b : clBufAllocSizes) {
					std::cerr << "Buffer: " << b.first << " = " << (double)b.second/(1024*1024) << " MB" << std::endl;
				}
			}
			throw e;
		}

		std::vector<cl_ulong2> randomSeed(globalThreads);
		for (unsigned int i = 0; i < randomSeed.size(); ++i) {
			randomSeed[i].s[0] = 42 + i;
			randomSeed[i].s[1] = 42 + i + 1;
		}
		clContext.queue.enqueueWriteBuffer(clRandomSeed, CL_TRUE,
				0, randomSeed.size() * sizeof(cl_ulong2),
				randomSeed.data());

		// // theta = Random::random->gamma(eta[0], eta[1], K, 2);		// parameterization for \beta
		// theta = Random::random->gamma(100.0, 0.01, K, 2);		// parameterization for \beta
		std::cerr << "Ignore eta[] in random.gamma: use 100.0 and 0.01" << std::endl;
		::size_t K_workers = std::min(K, static_cast< ::size_t>(globalThreads));
		Idx = 0;
		random_gamma_kernel.setArg(Idx++, clBuffers);
		random_gamma_kernel.setArg(Idx++, clTheta);
		random_gamma_kernel.setArg(Idx++, (double)100.0);
		random_gamma_kernel.setArg(Idx++, (double)0.01);
		random_gamma_kernel.setArg(Idx++, (int)K);
		random_gamma_kernel.setArg(Idx++, 2);
		clContext.queue.enqueueNDRangeKernel(random_gamma_kernel, cl::NullRange, cl::NDRange(K_workers), cl::NDRange(1));

#if defined INITIALIZE_PHI_ON_DEVICE || defined RANDOM_FOLLOWS_SCALABLE_GRAPH
        // model parameters and re-parameterization
        // since the model parameter - \pi and \beta should stay in the simplex,
        // we need to restrict the sum of probability equals to 1.  The way we
        // restrict this is using re-reparameterization techniques, where we
        // introduce another set of variables, and update them first followed by
        // updating \pi and \beta.
		// phi = Random::random->gamma(1, 1, N, K);					// parameterization for \pi
		Idx = 0;
		random_gamma_kernel.setArg(Idx++, clBuffers);
		random_gamma_kernel.setArg(Idx++, clPhi);
		random_gamma_kernel.setArg(Idx++, (double)1.0);
		random_gamma_kernel.setArg(Idx++, (double)1.0);
		random_gamma_kernel.setArg(Idx++, (int)N);
		random_gamma_kernel.setArg(Idx++, (int)K);
		clContext.queue.enqueueNDRangeKernel(random_gamma_kernel, cl::NullRange, cl::NDRange(globalThreads), cl::NDRange(1));

		// pi.resize(phi.size(), std::vector<double>(phi[0].size()));
        // self._pi = self.__phi/np.sum(self.__phi,1)[:,np.newaxis]
		clContext.queue.finish();
		device_row_normalize(clPi, clPhi, N, K);
		// np::row_normalize(&pi, phi);
#endif
#ifndef INITIALIZE_PHI_ON_DEVICE
#ifdef RANDOM_FOLLOWS_SCALABLE_GRAPH
		(void)kernelRandom.gamma(100.0, 0.01, K, 2);		// parameterization for \beta
#endif
		phi = kernelRandom.gamma(1, 1, N, K);					// parameterization for \pi
        // self._pi = self.__phi/np.sum(self.__phi,1)[:,np.newaxis]
		pi.resize(phi.size(), std::vector<double>(phi[0].size()));
		np::row_normalize(&pi, phi);
#endif

#if 0
		for (unsigned i = 0; i < N; ++i) {
			// copy phi
			clContext.queue.enqueueWriteBuffer(clPhi, CL_TRUE,
					i * K * sizeof(cl_double),
					K * sizeof(cl_double),
					phi[i].data());
			// Copy pi
			clContext.queue.enqueueWriteBuffer(clPi, CL_TRUE,
					i * K * sizeof(double),
					K * sizeof(double),
					pi[i].data());
		}
#endif

		if (false) {
#ifdef INITIALIZE_PHI_ON_DEVICE
			std::vector<std::vector<double> > pi(N, std::vector<double>(K));            // parameterization for \pi
			std::vector<std::vector<double> > phi(N, std::vector<double>(K));           // parameterization for \pi

			for (::size_t i = 0; i < N; ++i) {
				// copy phi
				clContext.queue.enqueueReadBuffer(clPhi, CL_TRUE,
												  i * K * sizeof(cl_double),
												  K * sizeof(cl_double),
												  phi[i].data());
				// Copy pi
				clContext.queue.enqueueReadBuffer(clPi, CL_TRUE,
												  i * K * sizeof(double),
												  K * sizeof(double),
												  pi[i].data());
			}
#endif

			for (::size_t i = 0; i < 10; i++) {
				std::cerr << "phi[" << i << "]: ";
				for (::size_t k = 0; k < 10; k++) {
					std::cerr << std::fixed << std::setprecision(12) << phi[i][k] << " ";
				}
				std::cerr << std::endl;
			}

			for (::size_t i = 0; i < 10; i++) {
				std::cerr << "pi[" << i << "]: ";
				for (::size_t k = 0; k < 10; k++) {
					std::cerr << std::fixed << std::setprecision(12) << pi[i][k] << " ";
				}
				std::cerr << std::endl;
			}
		}

        // // temp = self.__theta/np.sum(self.__theta,1)[:,np.newaxis]
        // // self._beta = temp[:,1]
		// std::vector<std::vector<double> > temp(theta.size(), std::vector<double>(theta[0].size()));
		// np::row_normalize(&temp, theta);
		// std::transform(temp.begin(), temp.end(), beta.begin(), np::SelectColumn<double>(1));

		Idx = 0;
		update_beta_calculate_beta_kernel.setArg(Idx++, clTheta);
		update_beta_calculate_beta_kernel.setArg(Idx++, clBeta);
		clContext.queue.enqueueNDRangeKernel(update_beta_calculate_beta_kernel, cl::NullRange, cl::NDRange(K_workers), cl::NDRange(1));

		clContext.queue.finish();
		clContext.queue.enqueueReadBuffer(clBeta, CL_FALSE, 0, K * sizeof(double), beta.data());

		clContext.queue.finish();

#if 0
		// copy theta
		std::vector<cl_double2> vclTheta(theta.size());
		std::transform(theta.begin(), theta.end(), vclTheta.begin(), [](const std::vector<double>& in){
			cl_double2 ret;
			ret.s[0] = in[0];
			ret.s[1] = in[1];
			return ret;
		});
		clContext.queue.enqueueWriteBuffer(clTheta, CL_TRUE,
				0, theta.size() * sizeof(cl_double2),
				vclTheta.data());

		// copy beta
		clContext.queue.enqueueWriteBuffer(clBeta, CL_TRUE, 0, K * sizeof(double), beta.data());
#endif

		// fill Hash with EMPTY (-1) values
		vex::backend::opencl::device_vector<cl_int> vexDeviceHash(clNodesNeighborsHash);
		vex::vector<cl_int> vexHash(vexContext.queue(0), vexDeviceHash);
		vexHash = (cl_int) -1;

		vex::backend::opencl::device_vector<cl_int> vexDeviceErr(clErrorCtrl);
		vex::vector<cl_int> vexErr(vexContext.queue(0), vexDeviceErr);
		vexErr = 0;

		errMsg = new char[ERROR_MESSAGE_LENGTH];

		clContext.queue.finish();

		info(std::cout);
	}

	virtual ~MCMCClSamplerStochastic() {
	}

	virtual void run() {
		/** run mini-batch based MCMC sampler, based on the sungjin's note */
		timer::Timer t_outer("  outer");
		timer::Timer t_perplexity("  perplexity");
		timer::Timer t_mini_batch("  sample_mini_batch");
		timer::Timer t_nodes_in_mini_batch("  nodes_in_mini_batch");
		timer::Timer t_latent_vars("  sample_latent_vars");
		timer::Timer t_latent_vars2("  sample_latent_vars2");
		timer::Timer t_update_pi("  update_pi");
		timer::Timer t_update_beta("  update_beta");
		timer::Timer::setTabular(true);

		if (step_count % 1 == 0) {
			t_perplexity.start();
			double ppx_score = cal_perplexity_held_out();
			t_perplexity.stop();
			std::cout << std::fixed << std::setprecision(15) << "perplexity for hold out set is: " << ppx_score << std::endl;
			ppxs_held_out.push_back(ppx_score);
		}

		while (step_count < max_iteration && ! is_converged()) {
			auto l1 = std::chrono::system_clock::now();
			t_outer.start();

			// (mini_batch, scale) = self._network.sample_mini_batch(self._mini_batch_size, "stratified-random-node")
			t_mini_batch.start();
			EdgeSample edgeSample = network.sample_mini_batch(mini_batch_size, strategy);
			t_mini_batch.stop();
			const OrderedEdgeSet &mini_batch = *edgeSample.first;
			double scale = edgeSample.second;

			// iterate through each node in the mini batch.
			t_nodes_in_mini_batch.start();
			OrderedVertexSet nodes = nodes_in_batch(mini_batch);
			t_nodes_in_mini_batch.stop();

			t_latent_vars.start();
			sample_latent_vars(nodes);
			t_latent_vars.stop();

			t_update_pi.start();
			update_pi(nodes);
			t_update_pi.stop();

			// sample (z_ab, z_ba) for each edge in the mini_batch.
			// z is map structure. i.e  z = {(1,10):3, (2,4):-1}
			if (false) {
				std::cerr << "Nodes in mini_batch: ";
				for (auto n: nodes) {
					std::cerr << n << " ";
				}
				std::cerr << std::endl;
				std::cerr << "Edges in mini_batch: ";
				for (auto e: mini_batch) {
					std::cerr << e << " ";
				}
				std::cerr << std::endl;
			}

			t_latent_vars2.start();
			sample_latent_vars2(mini_batch, nodes);
			t_latent_vars2.stop();

			t_update_beta.start();
			update_beta(mini_batch, scale);
			t_update_beta.stop();

			if (step_count % 1 == 0) {
				t_perplexity.start();
				double ppx_score = cal_perplexity_held_out();
				t_perplexity.stop();
				std::cout << std::fixed << std::setprecision(12) << "perplexity for hold out set is: " << ppx_score << std::endl;
				ppxs_held_out.push_back(ppx_score);
			}

			delete edgeSample.first;

			step_count++;
			t_outer.stop();
			auto l2 = std::chrono::system_clock::now();
			std::cout << "LOOP  = " << (l2-l1).count() << std::endl;
		}

		timer::Timer::printHeader(std::cout);
		std::cout << t_outer << std::endl;
		std::cout << t_perplexity << std::endl;
		std::cout << t_mini_batch << std::endl;
		std::cout << t_nodes_in_mini_batch << std::endl;
		std::cout << t_latent_vars << std::endl;
		std::cout << t_latent_vars2 << std::endl;
		std::cout << t_update_pi << std::endl;
		std::cout << t_update_beta << std::endl;
	}

protected:

#if defined INITIALIZE_PHI_ON_DEVICE || defined RANDOM_FOLLOWS_SCALABLE_GRAPH
	void device_row_normalize(cl::Buffer &clPi, cl::Buffer &clPhi, ::size_t N, ::size_t K) {
		// pi.resize(phi.size(), std::vector<double>(phi[0].size()));
        // self._pi = self.__phi/np.sum(self.__phi,1)[:,np.newaxis]
		// pi[N,K] = row_normalize(phi[N,K])
		// s[i] = sum_j phi[i,j]
		// pi[i,j] = phi[i,j] / s[i]
		int arg;

		arg = 0;
		row_normalize_kernel.setArg(arg++, clPhi);
		row_normalize_kernel.setArg(arg++, clPi);
		row_normalize_kernel.setArg(arg++, (cl_int)N);
		row_normalize_kernel.setArg(arg++, (cl_int)K);

		clContext.queue.enqueueNDRangeKernel(row_normalize_kernel,
											 cl::NullRange,
											 cl::NDRange(globalThreads),
											 cl::NDRange(1));
		clContext.queue.finish();
	}
#endif

	void update_beta(const OrderedEdgeSet &mini_batch, double scale) {
		int arg;

		arg = 0;
		update_beta_calculate_theta_sum_kernel.setArg(arg++, clTheta);
		update_beta_calculate_theta_sum_kernel.setArg(arg++, clThetaSum);

		clContext.queue.enqueueNDRangeKernel(update_beta_calculate_theta_sum_kernel,
											 cl::NullRange, cl::NDRange(kRoundedThreads), cl::NDRange(groupSize));
		clContext.queue.finish();

		::size_t countPartialSums = std::min(mini_batch.size(), globalThreads);
		::size_t calcGradsThreads = round_up_to_multiples(countPartialSums, groupSize);

		update_beta_calculate_grads_kernel.setArg(0, clBuffers);
		update_beta_calculate_grads_kernel.setArg(1, (cl_int)mini_batch.size());
		update_beta_calculate_grads_kernel.setArg(2, (cl_double)scale);
		update_beta_calculate_grads_kernel.setArg(3, (cl_int)countPartialSums);

		clContext.queue.finish(); // Wait for sample_latent_vars2

		cl::Event e_grads_kernel;
		clContext.queue.enqueueNDRangeKernel(update_beta_calculate_grads_kernel, cl::NullRange,
				cl::NDRange(calcGradsThreads), cl::NDRange(groupSize),
				NULL, &e_grads_kernel);

		double eps_t = a * std::pow(1.0 + step_count / b, -c);
		cl_double2 clEta;
		clEta.s[0] = this->eta[0];
		clEta.s[1] = this->eta[1];

		e_grads_kernel.wait();

		update_beta_calculate_theta_kernel.setArg(0, clBuffers);
		update_beta_calculate_theta_kernel.setArg(1, (cl_double)scale);
		update_beta_calculate_theta_kernel.setArg(2, (cl_double)eps_t);
		update_beta_calculate_theta_kernel.setArg(3, clEta);
		update_beta_calculate_theta_kernel.setArg(4, (int)countPartialSums);

		clContext.queue.enqueueTask(update_beta_calculate_theta_kernel);
		clContext.queue.finish();

		arg = 0;
		update_beta_calculate_beta_kernel.setArg(arg++, clTheta);
		update_beta_calculate_beta_kernel.setArg(arg++, clBeta);

		clContext.queue.enqueueNDRangeKernel(update_beta_calculate_beta_kernel, cl::NullRange, cl::NDRange(kRoundedThreads), cl::NDRange(groupSize));
		clContext.queue.finish();

		clContext.queue.enqueueReadBuffer(clBeta, CL_FALSE, 0, K * sizeof(double), beta.data());
		clContext.queue.finish();
		if (false) {
			std::cerr << __func__ << std::endl;
			std::cerr << "beta ";
			for (::size_t k = 0; k < K; k++) {
				std::cerr << beta[k] << " ";
			}
			std::cerr << std::endl;
		}
	}

	void sample_latent_vars2(const OrderedEdgeSet &mini_batch, const OrderedVertexSet &nodes) {
		::size_t i;
		std::vector<cl_int2> edges(mini_batch.size());
		// Copy edges
#ifndef NDEBUG
		std::vector<int> node_index(N, -1);
#else
		std::vector<int> node_index(N);
#endif
		i = 0;
		for (auto n: nodes) {
			node_index[n] = i;
			i++;
		}
#if 0
		std::transform(mini_batch.begin(), mini_batch.end(), edges.begin(), [](const Edge& e) {
			cl_int2 E;
			E.s[0] = node_index[e.first];
			E.s[1] = node_index[e.second];
			return E;
		});
#else
		i = 0;
		for (auto e: mini_batch) {
			assert(node_index[e.first] != -1);
			assert(node_index[e.second] != -1);
			edges[i].s[0] = node_index[e.first];
			edges[i].s[1] = node_index[e.second];
			i++;
		}
#endif
		clContext.queue.enqueueWriteBuffer(clEdges, CL_FALSE,
				0, edges.size()*sizeof(cl_int2),
				edges.data());

		::size_t arg = 0;
		sample_latent_vars2_kernel.setArg(arg++, clBuffers);
		sample_latent_vars2_kernel.setArg(arg++, (cl_int)edges.size());
		sample_latent_vars2_kernel.setArg(arg++, (cl_int)nodes.size());

		clContext.queue.finish(); // Wait for clEdges and PiUpdates from sample_latent_vars_and_update_pi

		clContext.queue.enqueueNDRangeKernel(sample_latent_vars2_kernel, cl::NullRange, cl::NDRange(globalThreads), cl::NDRange(groupSize));
	}

	::size_t real_num_node_sample() const {
		return num_node_sample + 1;
	}

	void stage_subgraph(GraphWrapper *graph, const OrderedVertexSet &nodes) {
		// Copy held_out_set subgraph for nodes
		// ::size_t edge_elts = nodes.size() * std::max(network.get_max_fan_out(), num_node_sample + 1);
		graph->h_subEdges.clear();
		graph->h_subNodes.clear();
		graph->h_subNodes.resize(nodes.size());
		::size_t i = 0;
		::size_t offset = 0;
		for (auto node: nodes) {
			const auto &neighbors = graph->adjacency_list[node];
			graph->h_subEdges.insert(graph->h_subEdges.end(), neighbors.begin(), neighbors.end());
			graph->h_subNodes[i].s[0] = neighbors.size();
			graph->h_subNodes[i].s[1] = offset;
			i++;
			offset += neighbors.size();
			if (node == 1218 || node == 918) {
				std::cerr << "Insert node " << node << " neighbors [";
				for (::size_t i = offset - neighbors.size(); i < offset; i++) {
					std::cerr << graph->h_subEdges[i] << " ";
				}
				std::cerr << "] offset becomes " << offset << std::endl;
			}
		}

		assert(graph->h_subNodes.size() <= graph->num_nodes_in_batch);
		assert(graph->h_subEdges.size() <= graph->num_edges_in_batch);
		assert(sizeof graph->h_subNodes[0] == sizeof(cl_int2));
		assert(sizeof graph->h_subEdges[0] == sizeof(cl_int));

		clContext.queue.finish();
		clContext.queue.enqueueWriteBuffer(graph->clNodes, CL_FALSE, 0, graph->h_subNodes.size()*sizeof graph->h_subNodes[0], graph->h_subNodes.data());
		clContext.queue.enqueueWriteBuffer(graph->clEdges, CL_FALSE, 0, graph->h_subEdges.size()*sizeof graph->h_subEdges[0], graph->h_subEdges.data());
		clContext.queue.finish();
	}

	void stage_sub_vectors(cl::Buffer &buffer,
						   const std::vector<std::vector<double> > &data,
						   std::vector<double> &hostBuffer,
						   const OrderedVertexSet &nodes,
						   const std::vector<int> &neighbors) {
		hostBuffer.clear();
		for (auto n: nodes) {
			assert(data[n].size() == K);
			hostBuffer.insert(hostBuffer.end(), data[n].begin(), data[n].end());
		}
		for (auto n: neighbors) {
			assert(data[n].size() == K);
			hostBuffer.insert(hostBuffer.end(), data[n].begin(), data[n].end());
		}

		clContext.queue.enqueueWriteBuffer(buffer, CL_FALSE, 0, (nodes.size() + neighbors.size()) * K * sizeof(cl_double), hostBuffer.data());
	}

	void retrieve_sub_vectors(cl::Buffer &buffer,
							  std::vector<std::vector<double> > &data,
							  std::vector<double> &hostBuffer,
							  const OrderedVertexSet &nodes) {

		clContext.queue.enqueueReadBuffer(buffer, CL_TRUE, 0, nodes.size() * K * sizeof(cl_double), hostBuffer.data());

		::size_t i = 0;
		for (auto n: nodes) {
			data[n].clear();
			data[n].insert(data[n].end(), hostBuffer.begin() + i * K, hostBuffer.begin() + (i + 1) * K);
			i++;
		}
	}

	void sample_latent_vars_neighbors(const OrderedVertexSet& nodes) {
		std::cerr << "Stage clSubHeldOutGraph" << std::endl;
		stage_subgraph(&clSubHeldOutGraph, nodes);

		// Copy sampled node IDs
		std::vector<cl_int> node_index(nodes.begin(), nodes.end()); // FIXME: replace OrderedVertexSet with vector
		clContext.queue.enqueueWriteBuffer(clNodes, CL_FALSE, 0, node_index.size() * sizeof(cl_int), node_index.data());

		int Idx = 0;
		sample_latent_vars_neighbors_kernel.setArg(Idx++, clBuffers);
		sample_latent_vars_neighbors_kernel.setArg(Idx++, (cl_int)nodes.size());

		clContext.queue.finish();
		clContext.queue.enqueueNDRangeKernel(sample_latent_vars_neighbors_kernel, cl::NullRange, cl::NDRange(globalThreads), cl::NDRange(groupSize));
		clContext.queue.finish();

		clContext.queue.enqueueReadBuffer(clNodesNeighbors, CL_FALSE, 0, nodes.size() * real_num_node_sample() * sizeof(cl_int), hostNeighbors.data());
	}

	void sample_latent_vars_sample_z_ab(const OrderedVertexSet& nodes) {
		std::cerr << "Stage clSubGraph" << std::endl;
		stage_subgraph(&clSubGraph, nodes);

		// TODO FIXME TODO FIXME
		// On the host, just maintain Phi.
		// Stage only the sub_vectors for Phi. Calculate Pi from these.
		// No need to maintain Pi on the host, or to copy it back and forth.
		// TODO FIXME TODO FIXME
		//
		// Pi is staged in two contiguous sections:
		// 1) pi(i) for i in nodes
		// 2) pi(n(i)) for the neighbors n(i) of node i
		stage_sub_vectors(clPi, pi, hostPiBuffer, nodes, hostNeighbors);

		int Idx = 0;
		sample_latent_vars_sample_z_ab_kernel.setArg(Idx++, clBuffers);
		sample_latent_vars_sample_z_ab_kernel.setArg(Idx++, (cl_int)nodes.size());
		sample_latent_vars_sample_z_ab_kernel.setArg(Idx++, (cl_double)epsilon);

		clContext.queue.finish();
		check_for_kernel_errors(); // sample_latent_vars
		clContext.queue.enqueueNDRangeKernel(sample_latent_vars_sample_z_ab_kernel, cl::NullRange, cl::NDRange(globalThreads), cl::NDRange(groupSize));
		clContext.queue.finish();
		check_for_kernel_errors(); // sample_latent_vars
	}

	void sample_latent_vars(const OrderedVertexSet& nodes) {
		sample_latent_vars_neighbors(nodes);
		sample_latent_vars_sample_z_ab(nodes);
	}

	void update_pi(const OrderedVertexSet& nodes) {

		// 1. merge nodes and neighbors
		// 2. stage pi for the merged(nodes, neighbors)
		// 3. ensure that pi is staged in the order of the device neighbor index array
		stage_sub_vectors(clPhi, phi, hostPhiBuffer, nodes, hostNeighbors);

		int Idx = 0;
		update_pi_kernel.setArg(Idx++, clBuffers);
		update_pi_kernel.setArg(Idx++, (cl_int)nodes.size());
		update_pi_kernel.setArg(Idx++, (cl_double)alpha);
		update_pi_kernel.setArg(Idx++, (cl_double)a);
		update_pi_kernel.setArg(Idx++, (cl_double)b);
		update_pi_kernel.setArg(Idx++, (cl_double)c);
		update_pi_kernel.setArg(Idx++, (cl_int)step_count);
		update_pi_kernel.setArg(Idx++, (cl_int)N);

		clContext.queue.finish();
		check_for_kernel_errors(); // sample_latent_vars
		clContext.queue.enqueueNDRangeKernel(update_pi_kernel, cl::NullRange, cl::NDRange(globalThreads), cl::NDRange(groupSize));
		clContext.queue.finish();
#if 0	// pi stays on the device
		// read Pi again
		for (auto node = nodes.begin();
				node != nodes.end();
				++node) {
			clContext.queue.enqueueReadBuffer(clPi, CL_FALSE,
					*node * K * sizeof(cl_double),
					K * sizeof(cl_double),
					pi[*node].data());
		}
#endif
		retrieve_sub_vectors(clPi, pi, hostPiBuffer, nodes);
		retrieve_sub_vectors(clPhi, phi, hostPhiBuffer, nodes);
	}

    OrderedVertexSet nodes_in_batch(const OrderedEdgeSet &mini_batch) const {
        /**
        Get all the unique nodes in the mini_batch.
         */
        OrderedVertexSet node_set;
        for (auto edge = mini_batch.begin(); edge != mini_batch.end(); edge++) {
            node_set.insert(edge->first);
            node_set.insert(edge->second);
		}

        return node_set;
	}

	void init_graph() {
		graph_program = this->clContext.createProgram(stringify(PROJECT_HOME) "/../OpenCL/graph.cl", progOpts);
		graph_init_kernel = cl::Kernel(graph_program, "graph_init");
		std::map<int, std::vector<int>> linkedMap;

		for (auto e : network.get_linked_edges()) {
			linkedMap[e.first].push_back(e.second);
			linkedMap[e.second].push_back(e.first);
		}

		// BASED ON STRATIFIED RANDOM NODE SAMPLING STRATEGY
		::size_t num_nodes_in_batch = N/10 + 1 + 1;
		::size_t num_edges_in_batch = std::min(num_nodes_in_batch * network.get_max_fan_out(), network.get_num_linked_edges());
		clSubGraph.init(*this, &clGraph, linkedMap, N, num_nodes_in_batch, num_edges_in_batch);

		linkedMap.clear();

		for (auto e : network.get_held_out_set()) {
			linkedMap[e.first.first].push_back(e.first.second);
			linkedMap[e.first.second].push_back(e.first.first);
		}
		for (auto e : network.get_test_set()) {
			linkedMap[e.first.first].push_back(e.first.second);
			linkedMap[e.first.second].push_back(e.first.first);
		}
		// BASED ON STRATIFIED RANDOM NODE SAMPLING STRATEGY
		num_edges_in_batch = num_nodes_in_batch - 1;
		clSubHeldOutGraph.init(*this, &clHeldOutGraph, linkedMap, N, num_nodes_in_batch, num_edges_in_batch);

#if MCMC_CL_STOCHASTIC_TEST_GRAPH
		test_graph();
#endif
	}

#if MCMC_CL_STOCHASTIC_TEST_GRAPH // TEST GRAPH ON OPENCL's SIDE
	void test_graph() {
		cl::Program program2 = this->clContext.createProgram(stringify(PROJECT_HOME) "/../OpenCL/test.cl", progOpts);
		cl::Kernel test_print_peers_of_kernel(program2, "test_print_peers_of");
		test_print_peers_of_kernel.setArg(0, clGraph);
		test_print_peers_of_kernel.setArg(1, 0);

		int n = 800;
		test_print_peers_of_kernel.setArg(1, n);

		std::cout << "LOOKING INTO NODE " << n << ", neighbors = " << linkedMap[n].size() << std::endl;
		for (auto p : linkedMap[n]) {
			std::cout << p << std::endl;
		}

		clContext.queue.enqueueTask(test_print_peers_of_kernel);
		clContext.queue.finish();
	}
#endif

	void check_for_kernel_errors() {
		cl_int err = 0;
		clContext.queue.enqueueReadBuffer(clErrorCtrl, CL_TRUE, 0, sizeof(cl_int), &err);
		if (err) {
			clContext.queue.enqueueReadBuffer(clErrorMsg, CL_TRUE, 0, ERROR_MESSAGE_LENGTH, errMsg);
			std::cerr << errMsg << std::endl;
			abort();
		}
	}

	/**
	 * returns the smallest #threads; #threads >= minRequired && #threads % groupSize == 0
	 */
	static inline ::size_t round_up_to_multiples(::size_t minRequired, ::size_t groupSize) {
		int numGroups = minRequired / groupSize;
		if (numGroups*groupSize < minRequired) {
			numGroups += 1;
		}
		return numGroups * groupSize;
	}

	cl::Buffer createBuffer(std::string name, cl_mem_flags flags, ::size_t size, void *ptr = NULL) {
		if (size > clContext.device.getInfo<CL_DEVICE_MAX_MEM_ALLOC_SIZE>()) {
			std::stringstream s;
			s << "Cannot allocate buffer " << name << " of size " << size << " > " << clContext.device.getInfo<CL_DEVICE_MAX_MEM_ALLOC_SIZE>();
			throw MCMCException(s.str());
		}
		cl::Buffer buf = cl::Buffer(clContext.context, flags, size, ptr);
		totalAllocedClBufers += size;
		clBufAllocSizes.push_back(std::make_pair(name, size));
		return buf;
	}

	static ::size_t round_next_power_2(::size_t v) {
		v -= 1;
		v |= v >> 1;
		v |= v >> 2;
		v |= v >> 4;
		v |= v >> 8;
		v |= v >> 16;
		v += 1;
		return v;
	}

	std::vector<double> hostPiBuffer;
	std::vector<double> hostPhiBuffer;
	std::vector<cl_int> hostNeighbors;

	std::string progOpts;

	cl::ClContext clContext;

	cl::Program graph_program;
	cl::Program sampler_program;

	cl::Kernel graph_init_kernel;
	cl::Kernel random_gamma_kernel;
	cl::Kernel row_normalize_kernel;
	cl::Kernel sample_latent_vars_neighbors_kernel;
	cl::Kernel sample_latent_vars_sample_z_ab_kernel;
	cl::Kernel update_pi_kernel;
	cl::Kernel sample_latent_vars2_kernel;
	cl::Kernel update_beta_calculate_theta_sum_kernel;
	cl::Kernel update_beta_calculate_grads_kernel;
	cl::Kernel update_beta_calculate_theta_kernel;
	cl::Kernel update_beta_calculate_beta_kernel;
	cl::Kernel init_buffers_kernel;

	cl::Buffer clBuffers;

	GraphWrapper clSubGraph;
	cl::Buffer clGraph;
	GraphWrapper clSubHeldOutGraph;
	cl::Buffer clHeldOutGraph;

	cl::Buffer clNodes;
	cl::Buffer clNodesNeighbors;
	cl::Buffer clNodesNeighborsHash;
	cl::Buffer clEdges;
	cl::Buffer clPi;
	cl::Buffer clPhi;
	cl::Buffer clBeta;
	cl::Buffer clTheta;
	cl::Buffer clThetaSum;
	cl::Buffer clZ;
	cl::Buffer clScratch;
	cl::Buffer clRandomSeed;
	cl::Buffer clErrorCtrl;
	cl::Buffer clErrorMsg;
#ifdef RANDOM_FOLLOWS_SCALABLE_GRAPH
	cl::Buffer clStoredRandom;
#endif

	::size_t hash_table_size;

	vex::Context vexContext;
	vex::Reductor<double, vex::SUM_Kahan> csumDouble;
	vex::Reductor<int, vex::SUM_Kahan> csumInt;

protected:
	// replicated in both mcmc_sampler_
	double	a;
	double	b;
	double	c;

	::size_t num_node_sample;

	// To be deprecated:
	// std::vector<std::vector<double> > theta;		// parameterization for \beta
#ifndef INITIALIZE_PHI_ON_DEVICE
	std::vector<std::vector<double> > phi;			// parameterization for \pi
#endif
	Random::Random kernelRandom;

	const ::size_t groupSize;
	const ::size_t numGroups;
	const ::size_t globalThreads;
	const ::size_t kRoundedThreads;

	::size_t totalAllocedClBufers;
	std::vector<std::pair<std::string, ::size_t> > clBufAllocSizes;

	char *errMsg;
};

}
}


#endif /* MCMC_CLSAMPLER_STOCHASTIC_H_ */<|MERGE_RESOLUTION|>--- conflicted
+++ resolved
@@ -138,9 +138,8 @@
 		std::cout << "Randomness IS NOT compatible with nonscaling graph version" << std::endl;
 #endif
 
-		// BASED ON STRATIFIED RANDOM NODE SAMPLING STRATEGY
-		::size_t num_edges_in_batch = N/10 + 1;
-		::size_t num_nodes_in_batch = num_edges_in_batch + 1;
+		::size_t num_edges_in_batch = network.minibatch_edges_for_strategy(mini_batch_size, strategy);
+		::size_t num_nodes_in_batch = network.minibatch_nodes_for_strategy(mini_batch_size, strategy);
 
 		::size_t nodes_neighbors = num_nodes_in_batch * (1 + real_num_node_sample());
 		hostPiBuffer = std::vector<double>(nodes_neighbors * K);
@@ -167,12 +166,6 @@
 
 		clBuffers = createBuffer("clBuffers", CL_MEM_READ_WRITE, 64 * 100); // enough space for 100 * 8 pointers
 
-<<<<<<< HEAD
-=======
-		::size_t num_edges_in_batch = network.minibatch_edges_for_strategy(mini_batch_size, strategy);
-		::size_t num_nodes_in_batch = network.minibatch_nodes_for_strategy(mini_batch_size, strategy);
-
->>>>>>> 8aaa30c8
 		clNodes = createBuffer("clNodes", CL_MEM_READ_ONLY,
 				num_nodes_in_batch * sizeof(cl_int)
 				);
