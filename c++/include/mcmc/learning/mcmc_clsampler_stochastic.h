--- conflicted
+++ resolved
@@ -67,17 +67,14 @@
 		clScratch = cl::Buffer(clContext.context, CL_MEM_READ_WRITE,
 				N * K * sizeof(cl_double) // #total_nodes x #K
 				);
-<<<<<<< HEAD
 		for (unsigned i = 0; i < N; ++i) {
 			clContext.queue.enqueueWriteBuffer(clPhi, CL_TRUE,
 					i * K * sizeof(cl_double),
 					K * sizeof(cl_double),
 					phi[i].data());
 		}
-=======
 
 		info(std::cout);
->>>>>>> c78200d5
 	}
 
 protected:
