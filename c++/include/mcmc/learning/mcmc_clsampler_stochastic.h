#ifndef MCMC_CLSAMPLER_STOCHASTIC_H_
#define MCMC_CLSAMPLER_STOCHASTIC_H_

#include <memory>
#include <algorithm>
#include <chrono>

#include "mcmc_sampler_stochastic.h"
#include "mcmc_clsampler.h"

#include "opencl/context.h"

#define PARALLELISM 1

namespace mcmc {
namespace learning {

class MCMCClSamplerStochastic : public MCMCSamplerStochastic, public MCMCClSampler {
public:
	MCMCClSamplerStochastic(const Options &args, const Network &network, const cl::ClContext clContext, double eta0 = 100.0, double eta1 = 0.01)
		: MCMCSampler(args, network, network.get_num_nodes() / 5, eta0, eta1), MCMCSamplerStochastic(args, network), MCMCClSampler(args, network, network.get_num_nodes() / 5, eta0, eta1, clContext) {

<<<<<<< HEAD
		sampler_program = this->clContext.createProgram(stringify(PROJECT_HOME) "/../OpenCL/mcmc_sampler_stochastic.cl", progOpts);
=======
		int hash_table_multiple = 2;
		std::ostringstream opts;
		opts << "-IOpenCL/include"
			 << " -DNEIGHBOR_SAMPLE_SIZE=" << real_num_node_sample()
			 << " -DK=" << K
			 << " -DMAX_NODE_ID=" << N
			 << " -DRAND_MAX=" << std::numeric_limits<uint64_t>::max()
#ifdef RANDOM_FOLLOWS_CPP
			 << " -DRANDOM_FOLLOWS_CPP"
#endif
			 << " -DHASH_MULTIPLE=" << hash_table_multiple;
		progOpts = opts.str();

		std::cout << "COMPILE OPTS: " << progOpts << std::endl;

		std::cout << "num_node_sample = " << num_node_sample << std::endl;

		init_graph();

		sampler_program = this->clContext.createProgram("OpenCL/sampler.cl", progOpts);
>>>>>>> 6c59cb41
		sample_latent_vars_and_update_pi_kernel = cl::Kernel(sampler_program, "sample_latent_vars_and_update_pi");
		sample_latent_vars2_kernel = cl::Kernel(sampler_program, "sample_latent_vars2");
		update_beta_calculate_grads_kernel = cl::Kernel(sampler_program, "update_beta_calculate_grads");
		update_beta_calculate_theta_kernel = cl::Kernel(sampler_program, "update_beta_calculate_theta");

<<<<<<< HEAD
=======
		clNodes = cl::Buffer(clContext.context, CL_MEM_READ_ONLY,
				N * sizeof(cl_int) // max: 2 unique nodes per edge in batch
				// FIXME: better estimate for #nodes in mini batch
				);
		clNodesNeighbors = cl::Buffer(clContext.context, CL_MEM_READ_ONLY,
				N * real_num_node_sample() * hash_table_multiple * sizeof(cl_int) // #total_nodes x #neighbors_per_node
				// FIXME: we don't need space for all N elements. Space should be limited to #nodes_in_mini_batch * num_node_sample (DEPENDS ON ABOVE)
				);
		clEdges = cl::Buffer(clContext.context, CL_MEM_READ_ONLY,
				N * sizeof(cl_int2) // #total_nodes x #neighbors_per_node
				// FIXME: should be multiple of mini_batch_size
				);
		clPi = cl::Buffer(clContext.context, CL_MEM_READ_WRITE,
				N * K * sizeof(cl_double) // #total_nodes x #K
				);
		clPiUpdate = cl::Buffer(clContext.context, CL_MEM_READ_WRITE,
				N * K * sizeof(cl_double) // #total_nodes x #K
				);
		clPhi = cl::Buffer(clContext.context, CL_MEM_READ_WRITE,
				N * K * sizeof(cl_double) // #total_nodes x #K
				);
		clBeta = cl::Buffer(clContext.context, CL_MEM_READ_WRITE,
				K * sizeof(cl_double) // #K
				);
		clTheta = cl::Buffer(clContext.context, CL_MEM_READ_WRITE,
				2 * K * sizeof(cl_double) // 2 x #K
				);
		clThetaSum = cl::Buffer(clContext.context, CL_MEM_READ_WRITE,
				K * sizeof(cl_double) // #K
				);
		clZ = cl::Buffer(clContext.context, CL_MEM_READ_WRITE,
				N * K * sizeof(cl_int) // #total_nodes x #K
				);
		clScratch = cl::Buffer(clContext.context, CL_MEM_READ_WRITE,
				std::max(
						N * K * sizeof(cl_double), // #total_nodes x #K
						N * K * sizeof(cl_double3)
					)
				);
		clRandomSeed = cl::Buffer(clContext.context, CL_MEM_READ_WRITE,
				PARALLELISM * sizeof(cl_ulong2)
				);
		for (unsigned i = 0; i < N; ++i) {
			// copy phi
			clContext.queue.enqueueWriteBuffer(clPhi, CL_TRUE,
					i * K * sizeof(cl_double),
					K * sizeof(cl_double),
					phi[i].data());
			// Copy pi
			clContext.queue.enqueueWriteBuffer(clPi, CL_TRUE,
					i * K * sizeof(double),
					K * sizeof(double),
					pi[i].data());
		}

		// copy theta
		std::vector<cl_double2> vclTheta(theta.size());
		std::transform(theta.begin(), theta.end(), vclTheta.begin(), [](const std::vector<double>& in){
			cl_double2 ret;
			ret.s[0] = in[0];
			ret.s[1] = in[1];
			return ret;
		});
		clContext.queue.enqueueWriteBuffer(clTheta, CL_TRUE,
				0, theta.size() * sizeof(cl_double2),
				vclTheta.data());

		std::vector<cl_ulong2> randomSeed(PARALLELISM);
		for (unsigned int i = 0; i < randomSeed.size(); ++i) {
			randomSeed[i].s[0] = 42 + i;
			randomSeed[i].s[1] = 42 + i + 1;
		}
		clContext.queue.enqueueWriteBuffer(clRandomSeed, CL_TRUE,
				0, randomSeed.size() * sizeof(cl_ulong2),
				randomSeed.data());
		clContext.queue.enqueueFillBuffer(clNodesNeighbors, (cl_int)-1, 0, clNodesNeighbors.getInfo<CL_MEM_SIZE>());
		clContext.queue.finish();

>>>>>>> 6c59cb41
		info(std::cout);
	}

	virtual void run() {
		/** run mini-batch based MCMC sampler, based on the sungjin's note */

		if (step_count % 1 == 0) {
			double ppx_score = cal_perplexity_held_out();
			std::cout << std::fixed << std::setprecision(15) << "perplexity for hold out set is: " << ppx_score << std::endl;
			ppxs_held_out.push_back(ppx_score);
		}

		while (step_count < max_iteration && ! is_converged()) {
			auto l1 = std::chrono::system_clock::now();

			// (mini_batch, scale) = self._network.sample_mini_batch(self._mini_batch_size, "stratified-random-node")
			EdgeSample edgeSample = network.sample_mini_batch(mini_batch_size, strategy::STRATIFIED_RANDOM_NODE);
			const OrderedEdgeSet &mini_batch = *edgeSample.first;
			double scale = edgeSample.second;

			// iterate through each node in the mini batch.
			OrderedVertexSet nodes = nodes_in_batch(mini_batch);

			sample_latent_vars_and_update_pi(nodes);

			// sample (z_ab, z_ba) for each edge in the mini_batch.
			// z is map structure. i.e  z = {(1,10):3, (2,4):-1}
			sample_latent_vars2(mini_batch);

			update_beta(mini_batch, scale);


			if (step_count % 1 == 0) {
				double ppx_score = cal_perplexity_held_out();
				std::cout << std::fixed << std::setprecision(12) << "perplexity for hold out set is: " << ppx_score << std::endl;
				ppxs_held_out.push_back(ppx_score);
			}

			delete edgeSample.first;

			step_count++;
			auto l2 = std::chrono::system_clock::now();
			std::cout << "LOOP  = " << (l2-l1).count() << std::endl;
		}
	}

protected:

	void update_beta(const OrderedEdgeSet &mini_batch, double scale) {
		// copy theta_sum
		std::vector<cl_double> vThetaSum(theta.size());
		std::transform(theta.begin(), theta.end(), vThetaSum.begin(), np::sum<double>);
		clContext.queue.enqueueWriteBuffer(clThetaSum, CL_FALSE,
				0, theta.size() * sizeof(cl_double),
				vThetaSum.data());

		update_beta_calculate_grads_kernel.setArg(0, clGraph);
		update_beta_calculate_grads_kernel.setArg(1, clEdges);
		update_beta_calculate_grads_kernel.setArg(2, (cl_int)mini_batch.size());
		update_beta_calculate_grads_kernel.setArg(3, clZ);
		update_beta_calculate_grads_kernel.setArg(4, clTheta);
		update_beta_calculate_grads_kernel.setArg(5, clThetaSum);
		update_beta_calculate_grads_kernel.setArg(6, clScratch);
		update_beta_calculate_grads_kernel.setArg(7, (cl_double)scale);

		::size_t countPartialSums = std::min(mini_batch.size(), (::size_t)PARALLELISM);

		clContext.queue.finish(); // Wait for sample_latent_vars2

		cl::Event e_grads_kernel;
		clContext.queue.enqueueNDRangeKernel(update_beta_calculate_grads_kernel, cl::NullRange,
				cl::NDRange(countPartialSums), cl::NDRange(1),
				NULL, &e_grads_kernel);

		double eps_t = a * std::pow(1.0 + step_count / b, -c);
		cl_double2 clEta;
		clEta.s[0] = this->eta[0];
		clEta.s[1] = this->eta[1];

		e_grads_kernel.wait();

		update_beta_calculate_theta_kernel.setArg(0, clTheta);
		update_beta_calculate_theta_kernel.setArg(1, clRandomSeed);
		update_beta_calculate_theta_kernel.setArg(2, clScratch);
		update_beta_calculate_theta_kernel.setArg(3, (cl_double)scale);
		update_beta_calculate_theta_kernel.setArg(4, (cl_double)eps_t);
		update_beta_calculate_theta_kernel.setArg(5, clEta);
		update_beta_calculate_theta_kernel.setArg(6, (int)countPartialSums);

		clContext.queue.enqueueTask(update_beta_calculate_theta_kernel);
		clContext.queue.finish();


		// copy theta
		std::vector<cl_double2> vclTheta(theta.size());
		clContext.queue.enqueueReadBuffer(clTheta, CL_TRUE,
				0, theta.size() * sizeof(cl_double2),
				vclTheta.data());
		std::transform(vclTheta.begin(), vclTheta.end(), theta.begin(), [](const cl_double2 in){
			std::vector<double> ret(2);
			ret[0] = in.s[0];
			ret[1] = in.s[1];
			return ret;
		});

		std::vector<std::vector<double> > temp(theta.size(), std::vector<double>(theta[0].size()));
		np::row_normalize(&temp, theta);
		std::transform(temp.begin(), temp.end(), beta.begin(), np::SelectColumn<double>(1));
	}

	void sample_latent_vars2(const OrderedEdgeSet &mini_batch) {
		std::vector<cl_int2> edges(mini_batch.size());
		// Copy edges
		std::transform(mini_batch.begin(), mini_batch.end(), edges.begin(), [](const Edge& e) {
			cl_int2 E;
			E.s[0] = e.first;
			E.s[1] = e.second;
			return E;
		});
		clContext.queue.enqueueWriteBuffer(clEdges, CL_FALSE,
				0, edges.size()*sizeof(cl_int2),
				edges.data());

		sample_latent_vars2_kernel.setArg(0, clGraph);
		sample_latent_vars2_kernel.setArg(1, clEdges);
		sample_latent_vars2_kernel.setArg(2, (cl_int)edges.size());
		sample_latent_vars2_kernel.setArg(3, clPi);
		sample_latent_vars2_kernel.setArg(4, clBeta);
		sample_latent_vars2_kernel.setArg(5, clZ);
		sample_latent_vars2_kernel.setArg(6, clScratch);
		sample_latent_vars2_kernel.setArg(7, clRandomSeed);

		clContext.queue.finish(); // Wait for clEdges and PiUpdates from sample_latent_vars_and_update_pi

		clContext.queue.enqueueNDRangeKernel(sample_latent_vars2_kernel, cl::NullRange, cl::NDRange(PARALLELISM), cl::NDRange(1));
	}

	::size_t real_num_node_sample() const {
		return num_node_sample + 1;
	}

	void sample_latent_vars_and_update_pi(const OrderedVertexSet& nodes) {

		// Copy sampled node IDs
		std::vector<int> v_nodes(nodes.begin(), nodes.end()); // FIXME: replace OrderedVertexSet with vector
		clContext.queue.enqueueWriteBuffer(clNodes, CL_FALSE, 0, v_nodes.size()*sizeof(int), v_nodes.data());

		// Copy beta
		clContext.queue.enqueueWriteBuffer(clBeta, CL_FALSE, 0, K * sizeof(double), beta.data());

		int Idx = 0;
		sample_latent_vars_and_update_pi_kernel.setArg(Idx++, clGraph);
		sample_latent_vars_and_update_pi_kernel.setArg(Idx++, clHeldOutGraph);
		sample_latent_vars_and_update_pi_kernel.setArg(Idx++, clNodes);
		sample_latent_vars_and_update_pi_kernel.setArg(Idx++, (cl_int)nodes.size());
		sample_latent_vars_and_update_pi_kernel.setArg(Idx++, clNodesNeighbors);
		sample_latent_vars_and_update_pi_kernel.setArg(Idx++, clPi);
		sample_latent_vars_and_update_pi_kernel.setArg(Idx++, clPiUpdate);
		sample_latent_vars_and_update_pi_kernel.setArg(Idx++, clPhi);
		sample_latent_vars_and_update_pi_kernel.setArg(Idx++, clBeta);
		sample_latent_vars_and_update_pi_kernel.setArg(Idx++, (cl_double)epsilon);
		sample_latent_vars_and_update_pi_kernel.setArg(Idx++, clZ);
		sample_latent_vars_and_update_pi_kernel.setArg(Idx++, clScratch);
		sample_latent_vars_and_update_pi_kernel.setArg(Idx++, (cl_double)alpha);
		sample_latent_vars_and_update_pi_kernel.setArg(Idx++, (cl_double)a);
		sample_latent_vars_and_update_pi_kernel.setArg(Idx++, (cl_double)b);
		sample_latent_vars_and_update_pi_kernel.setArg(Idx++, (cl_double)c);
		sample_latent_vars_and_update_pi_kernel.setArg(Idx++, (cl_int)step_count);
		sample_latent_vars_and_update_pi_kernel.setArg(Idx++, (cl_int)N);
		sample_latent_vars_and_update_pi_kernel.setArg(Idx++, clRandomSeed);

		clContext.queue.finish();
		clContext.queue.enqueueNDRangeKernel(sample_latent_vars_and_update_pi_kernel, cl::NullRange, cl::NDRange(PARALLELISM), cl::NDRange(1));
		clContext.queue.finish();

		// read Pi again
		for (auto node = nodes.begin();
				node != nodes.end();
				++node) {
			clContext.queue.enqueueReadBuffer(clPiUpdate, CL_FALSE,
					*node * K * sizeof(cl_double),
					K * sizeof(cl_double),
					pi[*node].data());
			clContext.queue.enqueueCopyBuffer(clPiUpdate, clPi,
					*node * K * sizeof(cl_double),
					*node * K * sizeof(cl_double),
					K * sizeof(cl_double));
		}
	}

	cl::Program sampler_program;

	cl::Kernel sample_latent_vars_and_update_pi_kernel;
	cl::Kernel sample_latent_vars2_kernel;
	cl::Kernel update_beta_calculate_grads_kernel;
	cl::Kernel update_beta_calculate_theta_kernel;
<<<<<<< HEAD
=======

	cl::Buffer clGraphEdges;
	cl::Buffer clGraphNodes;
	cl::Buffer clGraph;

	cl::Buffer clHeldOutGraphEdges;
	cl::Buffer clHeldOutGraphNodes;
	cl::Buffer clHeldOutGraph;

	cl::Buffer clNodes;
	cl::Buffer clNodesNeighbors;
	cl::Buffer clEdges;
	cl::Buffer clPi;
	cl::Buffer clPiUpdate;
	cl::Buffer clPhi;
	cl::Buffer clBeta;
	cl::Buffer clTheta;
	cl::Buffer clThetaSum;
	cl::Buffer clZ;
	cl::Buffer clScratch;
	cl::Buffer clRandomSeed;
>>>>>>> 6c59cb41
};

}
}


#endif /* MCMC_CLSAMPLER_STOCHASTIC_H_ */<|MERGE_RESOLUTION|>--- conflicted
+++ resolved
@@ -15,121 +15,17 @@
 namespace mcmc {
 namespace learning {
 
-class MCMCClSamplerStochastic : public MCMCSamplerStochastic, public MCMCClSampler {
+class MCMCClSamplerStochastic : public MCMCClSampler {
 public:
 	MCMCClSamplerStochastic(const Options &args, const Network &network, const cl::ClContext clContext, double eta0 = 100.0, double eta1 = 0.01)
-		: MCMCSampler(args, network, network.get_num_nodes() / 5, eta0, eta1), MCMCSamplerStochastic(args, network), MCMCClSampler(args, network, network.get_num_nodes() / 5, eta0, eta1, clContext) {
-
-<<<<<<< HEAD
+		: MCMCClSampler(args, network, network.get_num_nodes() / 5, eta0, eta1, clContext) {
+
 		sampler_program = this->clContext.createProgram(stringify(PROJECT_HOME) "/../OpenCL/mcmc_sampler_stochastic.cl", progOpts);
-=======
-		int hash_table_multiple = 2;
-		std::ostringstream opts;
-		opts << "-IOpenCL/include"
-			 << " -DNEIGHBOR_SAMPLE_SIZE=" << real_num_node_sample()
-			 << " -DK=" << K
-			 << " -DMAX_NODE_ID=" << N
-			 << " -DRAND_MAX=" << std::numeric_limits<uint64_t>::max()
-#ifdef RANDOM_FOLLOWS_CPP
-			 << " -DRANDOM_FOLLOWS_CPP"
-#endif
-			 << " -DHASH_MULTIPLE=" << hash_table_multiple;
-		progOpts = opts.str();
-
-		std::cout << "COMPILE OPTS: " << progOpts << std::endl;
-
-		std::cout << "num_node_sample = " << num_node_sample << std::endl;
-
-		init_graph();
-
-		sampler_program = this->clContext.createProgram("OpenCL/sampler.cl", progOpts);
->>>>>>> 6c59cb41
 		sample_latent_vars_and_update_pi_kernel = cl::Kernel(sampler_program, "sample_latent_vars_and_update_pi");
 		sample_latent_vars2_kernel = cl::Kernel(sampler_program, "sample_latent_vars2");
 		update_beta_calculate_grads_kernel = cl::Kernel(sampler_program, "update_beta_calculate_grads");
 		update_beta_calculate_theta_kernel = cl::Kernel(sampler_program, "update_beta_calculate_theta");
 
-<<<<<<< HEAD
-=======
-		clNodes = cl::Buffer(clContext.context, CL_MEM_READ_ONLY,
-				N * sizeof(cl_int) // max: 2 unique nodes per edge in batch
-				// FIXME: better estimate for #nodes in mini batch
-				);
-		clNodesNeighbors = cl::Buffer(clContext.context, CL_MEM_READ_ONLY,
-				N * real_num_node_sample() * hash_table_multiple * sizeof(cl_int) // #total_nodes x #neighbors_per_node
-				// FIXME: we don't need space for all N elements. Space should be limited to #nodes_in_mini_batch * num_node_sample (DEPENDS ON ABOVE)
-				);
-		clEdges = cl::Buffer(clContext.context, CL_MEM_READ_ONLY,
-				N * sizeof(cl_int2) // #total_nodes x #neighbors_per_node
-				// FIXME: should be multiple of mini_batch_size
-				);
-		clPi = cl::Buffer(clContext.context, CL_MEM_READ_WRITE,
-				N * K * sizeof(cl_double) // #total_nodes x #K
-				);
-		clPiUpdate = cl::Buffer(clContext.context, CL_MEM_READ_WRITE,
-				N * K * sizeof(cl_double) // #total_nodes x #K
-				);
-		clPhi = cl::Buffer(clContext.context, CL_MEM_READ_WRITE,
-				N * K * sizeof(cl_double) // #total_nodes x #K
-				);
-		clBeta = cl::Buffer(clContext.context, CL_MEM_READ_WRITE,
-				K * sizeof(cl_double) // #K
-				);
-		clTheta = cl::Buffer(clContext.context, CL_MEM_READ_WRITE,
-				2 * K * sizeof(cl_double) // 2 x #K
-				);
-		clThetaSum = cl::Buffer(clContext.context, CL_MEM_READ_WRITE,
-				K * sizeof(cl_double) // #K
-				);
-		clZ = cl::Buffer(clContext.context, CL_MEM_READ_WRITE,
-				N * K * sizeof(cl_int) // #total_nodes x #K
-				);
-		clScratch = cl::Buffer(clContext.context, CL_MEM_READ_WRITE,
-				std::max(
-						N * K * sizeof(cl_double), // #total_nodes x #K
-						N * K * sizeof(cl_double3)
-					)
-				);
-		clRandomSeed = cl::Buffer(clContext.context, CL_MEM_READ_WRITE,
-				PARALLELISM * sizeof(cl_ulong2)
-				);
-		for (unsigned i = 0; i < N; ++i) {
-			// copy phi
-			clContext.queue.enqueueWriteBuffer(clPhi, CL_TRUE,
-					i * K * sizeof(cl_double),
-					K * sizeof(cl_double),
-					phi[i].data());
-			// Copy pi
-			clContext.queue.enqueueWriteBuffer(clPi, CL_TRUE,
-					i * K * sizeof(double),
-					K * sizeof(double),
-					pi[i].data());
-		}
-
-		// copy theta
-		std::vector<cl_double2> vclTheta(theta.size());
-		std::transform(theta.begin(), theta.end(), vclTheta.begin(), [](const std::vector<double>& in){
-			cl_double2 ret;
-			ret.s[0] = in[0];
-			ret.s[1] = in[1];
-			return ret;
-		});
-		clContext.queue.enqueueWriteBuffer(clTheta, CL_TRUE,
-				0, theta.size() * sizeof(cl_double2),
-				vclTheta.data());
-
-		std::vector<cl_ulong2> randomSeed(PARALLELISM);
-		for (unsigned int i = 0; i < randomSeed.size(); ++i) {
-			randomSeed[i].s[0] = 42 + i;
-			randomSeed[i].s[1] = 42 + i + 1;
-		}
-		clContext.queue.enqueueWriteBuffer(clRandomSeed, CL_TRUE,
-				0, randomSeed.size() * sizeof(cl_ulong2),
-				randomSeed.data());
-		clContext.queue.enqueueFillBuffer(clNodesNeighbors, (cl_int)-1, 0, clNodesNeighbors.getInfo<CL_MEM_SIZE>());
-		clContext.queue.finish();
-
->>>>>>> 6c59cb41
 		info(std::cout);
 	}
 
@@ -172,7 +68,8 @@
 
 			step_count++;
 			auto l2 = std::chrono::system_clock::now();
-			std::cout << "LOOP  = " << (l2-l1).count() << std::endl;
+			auto ms = std::chrono::duration_cast<std::chrono::milliseconds>(l2 - l1);
+			std::cout << "LOOP  = " << ms.count() << "ms" << std::endl;
 		}
 	}
 
@@ -326,30 +223,6 @@
 	cl::Kernel sample_latent_vars2_kernel;
 	cl::Kernel update_beta_calculate_grads_kernel;
 	cl::Kernel update_beta_calculate_theta_kernel;
-<<<<<<< HEAD
-=======
-
-	cl::Buffer clGraphEdges;
-	cl::Buffer clGraphNodes;
-	cl::Buffer clGraph;
-
-	cl::Buffer clHeldOutGraphEdges;
-	cl::Buffer clHeldOutGraphNodes;
-	cl::Buffer clHeldOutGraph;
-
-	cl::Buffer clNodes;
-	cl::Buffer clNodesNeighbors;
-	cl::Buffer clEdges;
-	cl::Buffer clPi;
-	cl::Buffer clPiUpdate;
-	cl::Buffer clPhi;
-	cl::Buffer clBeta;
-	cl::Buffer clTheta;
-	cl::Buffer clThetaSum;
-	cl::Buffer clZ;
-	cl::Buffer clScratch;
-	cl::Buffer clRandomSeed;
->>>>>>> 6c59cb41
 };
 
 }
