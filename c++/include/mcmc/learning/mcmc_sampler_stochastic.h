#ifndef MCMC_LEARNING_MCMC_SAMPLER_STOCHASTIC_H__
#define MCMC_LEARNING_MCMC_SAMPLER_STOCHASTIC_H__

#include <cmath>

#include <utility>
#include <numeric>
#include <algorithm>	// min, max

#include "mcmc/np.h"
#include "mcmc/random.h"
// #include "mcmc/sample_latent_vars.h"

#include "mcmc/learning/learner.h"
#include "mcmc/learning/mcmc_sampler_batch.h"

namespace mcmc {
namespace learning {

// typedef std::unordered_map<Edge, int>	EdgeMapZ;
typedef std::map<Edge, int>	EdgeMapZ;

class MCMCSamplerStochastic : public Learner {
public:
    /**
    Mini-batch based MCMC sampler for community overlapping problems. Basically, given a
    connected graph where each node connects to other nodes, we try to find out the
    community information for each node.

    Formally, each node can be belong to multiple communities which we can represent it by
    distribution of communities. For instance, if we assume there are total K communities
    in the graph, then each node a, is attached to community distribution \pi_{a}, where
    \pi{a} is K dimensional vector, and \pi_{ai} represents the probability that node a
    belongs to community i, and \pi_{a0} + \pi_{a1} +... +\pi_{aK} = 1

    Also, there is another parameters called \beta representing the community strength, where
    \beta_{k} is scalar.

    In summary, the model has the parameters:
    Prior: \alpha, \eta
    Parameters: \pi, \beta
    Latent variables: z_ab, z_ba
    Observations: y_ab for every link.

    And our goal is to estimate the posterior given observations and priors:
    p(\pi,\beta | \alpha,\eta, y).

    Because of the intractability, we use MCMC(unbiased) to do approximate inference. But
    different from classical MCMC approach, where we use ALL the examples to update the
    parameters for each iteration, here we only use mini-batch (subset) of the examples.
    This method is great marriage between MCMC and stochastic methods.
    */
    MCMCSamplerStochastic(const Options &args, const Network &graph)
			: Learner(args, graph) {

        // step size parameters.
        this->a = args.a;
        this->b = args.b;
        this->c = args.c;

        // control parameters for learning
        // num_node_sample = static_cast< ::size_t>(std::sqrt(network.get_num_nodes()));

		num_node_sample = N / 5;

        // model parameters and re-parameterization
        // since the model parameter - \pi and \beta should stay in the simplex,
        // we need to restrict the sum of probability equals to 1.  The way we
        // restrict this is using re-reparameterization techniques, where we
        // introduce another set of variables, and update them first followed by
        // updating \pi and \beta.
		std::cerr << "Ignore eta[] in random.gamma: use 100.0 and 0.01" << std::endl;
		// theta = Random::random->gamma(eta[0], eta[1], K, 2);		// parameterization for \beta
		theta = Random::random->gamma(100.0, 0.01, K, 2);		// parameterization for \beta
		phi = Random::random->gamma(1, 1, N, K);					// parameterization for \pi

		// FIXME RFHH -- code sharing with variational_inf*::update_pi_beta()
        // temp = self.__theta/np.sum(self.__theta,1)[:,np.newaxis]
        // self._beta = temp[:,1]
		std::vector<std::vector<double> > temp(theta.size(), std::vector<double>(theta[0].size()));
		np::row_normalize(&temp, theta);
		std::transform(temp.begin(), temp.end(), beta.begin(), np::SelectColumn<double>(1));
        // self._pi = self.__phi/np.sum(self.__phi,1)[:,np.newaxis]
		pi.resize(phi.size(), std::vector<double>(phi[0].size()));
		np::row_normalize(&pi, phi);
	}

	virtual ~MCMCSamplerStochastic() {
	}

#if 0
    def run1(self):
        while self._step_count < self._max_iteration and not self._is_converged():
            /**
            pr = cProfile.Profile()
            pr.enable()
             */
            (mini_batch, scale) = self._network.sample_mini_batch(self._mini_batch_size, "stratified-random-node")
            //print "iteration: " + str(self._step_count)

            if self._step_count % 1 == 0:
				#print str(self._beta)
                ppx_score = self._cal_perplexity_held_out()
				#print "perplexity for hold out set is: "  + str(ppx_score)
                self._ppxs_held_out.append(ppx_score)

            self.__update_pi1(mini_batch, scale)

            // sample (z_ab, z_ba) for each edge in the mini_batch.
            // z is map structure. i.e  z = {(1,10):3, (2,4):-1}
            z = self.__sample_latent_vars2(mini_batch)
            self.__update_beta(mini_batch, scale,z)

            /**
            pr.disable()
            s = StringIO.StringIO()
            sortby = 'cumulative'
            ps = pstats.Stats(pr, stream=s).sort_stats(sortby)
            ps.print_stats()
            print s.getvalue()
             */
            self._step_count += 1

        print "terminated"
#endif

    virtual void run() {
        /** run mini-batch based MCMC sampler, based on the sungjin's note */

		if (step_count % 1 == 0) {
			double ppx_score = cal_perplexity_held_out();
			std::cout << std::fixed << std::setprecision(15) << "perplexity for hold out set is: " << ppx_score << std::endl;
			ppxs_held_out.push_back(ppx_score);
#if 0
			if (ppx_score < 5.0) {
				stepsize_switch = true;
				//print "switching to smaller step size mode!"
			}
#endif
		}

        while (step_count < max_iteration && ! is_converged()) {
            //print "step: " + str(self._step_count)
            /**
            pr = cProfile.Profile()
            pr.enable()
             */

            // (mini_batch, scale) = self._network.sample_mini_batch(self._mini_batch_size, "stratified-random-node")
			EdgeSample edgeSample = network.sample_mini_batch(mini_batch_size, strategy::STRATIFIED_RANDOM_NODE);
			const OrderedEdgeSet &mini_batch = *edgeSample.first;
			double scale = edgeSample.second;

			std::unordered_map<int, std::vector<int> > latent_vars;
			std::unordered_map<int, ::size_t> size;

            // iterate through each node in the mini batch.
			OrderedVertexSet nodes = nodes_in_batch(mini_batch);

<<<<<<< HEAD
			sample_latent_vars_stub(nodes, size, latent_vars);
=======
            for (auto node = nodes.begin();
				 	node != nodes.end();
					node++) {
                // sample a mini-batch of neighbors
                OrderedVertexSet neighbor_nodes = sample_neighbor_nodes(num_node_sample, *node);
                size[*node] = neighbor_nodes.size();
                // sample latent variables z_ab for each pair of nodes
                std::vector<int> z = this->sample_latent_vars(*node, neighbor_nodes);
                // save for a while, in order to update together.
                latent_vars[*node] = z;
			}
>>>>>>> 110c2095

			update_pi_for_node_stub(nodes, size, latent_vars, scale);

            // sample (z_ab, z_ba) for each edge in the mini_batch.
            // z is map structure. i.e  z = {(1,10):3, (2,4):-1}
			EdgeMapZ z = sample_latent_vars2(mini_batch);
            update_beta(mini_batch, scale, z);


            if (step_count % 1 == 0) {
                double ppx_score = cal_perplexity_held_out();
				std::cout << "perplexity for hold out set is: " << ppx_score << std::endl;
                ppxs_held_out.push_back(ppx_score);
#if 0
                if (ppx_score < 5.0) {
                    stepsize_switch = true;
                    //print "switching to smaller step size mode!"
				}
#endif
			}

			std::cerr << "GC mini_batch->first EdgeSet *" << std::endl;
			delete edgeSample.first;

            step_count++;

            /**
            pr.disable()
            s = StringIO.StringIO()
            sortby = 'cumulative'
            ps = pstats.Stats(pr, stream=s).sort_stats(sortby)
            ps.print_stats()
            print s.getvalue()
             */
		}
	}


protected:

    void sample_latent_vars_stub(const OrderedVertexSet& nodes,
    			std::unordered_map<int, ::size_t>& size,
    			std::unordered_map<int, std::vector<double> >& latent_vars) {
    	bool first = true;
		for (auto node = nodes.begin();
				node != nodes.end();
				node++) {
			// sample a mini-batch of neighbors
			OrderedVertexSet neighbor_nodes = sample_neighbor_nodes(num_node_sample, *node);
			size[*node] = neighbor_nodes.size();
			// sample latent variables z_ab for each pair of nodes
			std::vector<double> z = this->sample_latent_vars(*node, neighbor_nodes, first);
			// save for a while, in order to update together.
			latent_vars[*node] = z;
			first = false;
		}
    }

    void update_pi_for_node_stub(OrderedVertexSet& nodes,
			std::unordered_map<int, ::size_t>& size,
			std::unordered_map<int, std::vector<double> >& latent_vars,
			double scale) {
    	// update pi for each node
		for (auto node = nodes.begin();
				node != nodes.end();
				node++) {
			update_pi_for_node(*node, latent_vars[*node], size[*node], scale);
		}
    }

#if 0
    def __update_pi1(self, mini_batch, scale):

        grads = np.zeros((self._N, self._K))
        counter = np.zeros(self._N)
        phi_star = np.zeros((self._N, self._K))

        for edge in mini_batch:
            a = edge[0]
            b = edge[1]

            y_ab = 0      // observation
            if (min(a, b), max(a, b)) in self._network.get_linked_edges():
                y_ab = 1

            z_ab = self.sample_z_ab_from_edge(y_ab, self._pi[a], self._pi[b], self._beta, self._epsilon, self._K)
            z_ba = self.sample_z_ab_from_edge(y_ab, self._pi[b], self._pi[a], self._beta, self._epsilon, self._K)


            counter[a] += 1
            counter[b] += 1

            grads[a][z_ab] += 1/self.__phi[a][z_ab]
            grads[b][z_ba] += 1/self.__phi[b][z_ba]

         // update gamma, only update node in the grad
        if self.stepsize_switch == False:
            eps_t = (1024+self._step_count)**(-0.5)
        else:
            eps_t  = self.__a*((1 + self._step_count/self.__b)**-self.__c)

        for i in range(0, self._N):
            noise = random.randn(self._K)
            sum_phi_i = np.sum(self.__phi[i])
            for k in range(0, self._K):

                if counter[i] < 1:
                    phi_star[i][k] = abs((self.__phi[i,k]) + eps_t*(self._alpha - self.__phi[i,k])+(2*eps_t)**.5*self.__phi[i,k]**.5 * noise[k])
                else:
                    phi_star[i][k] = abs(self.__phi[i,k] + eps_t * (self._alpha - self.__phi[i,k] + \
                                scale * (grads[i][k]-(1.0/sum_phi_i)*counter[i])) \
                                + (2*eps_t)**.5*self.__phi[i,k]**.5 * noise[k])

                if self._step_count < 50000:
                    self.__phi[i][k] = phi_star[i][k]
                else:
                    self.__phi[i][k] = phi_star[i][k] * (1.0/(self._step_count)) + \
                                                (1-(1.0/(self._step_count)))*self.__phi[i][k]

            sum_phi = np.sum(self.__phi[i])
            self._pi[i] = [self.__phi[i,k]/sum_phi for k in range(0, self._K)]
#endif


	// FIXME lots of code sharing w/ mcmc_sampler_batch
    void update_beta(const OrderedEdgeSet &mini_batch, double scale, const EdgeMapZ &z) {
        /**
        update beta for mini_batch.
         */
		double eps_t = a * std::pow(1.0 + step_count / b, -c);

		std::vector<std::vector<double> > grads(K, std::vector<double>(2, 0.0));	// gradients K*2 dimension
        // sums = np.sum(self.__theta,1)
		std::vector<double> sums(theta.size());
		std::transform(theta.begin(), theta.end(), sums.begin(), np::sum<double>);
		std::vector<std::vector<double> > noise = Random::random->randn(K, 2);	// random noise.

        for (EdgeMapZ::const_iterator edge = z.begin();
			 	edge != z.end();
				edge++) {
            int y_ab = 0;
            if (edge->first.in(network.get_linked_edges())) {
                y_ab = 1;
			}
            int k = edge->second;
            // if k==-1 means z_ab != z_ba => gradient is 0.
            if (k == -1) {
                continue;
			}

            grads[k][0] += std::abs(1-y_ab) / theta[k][0] - 1 / sums[k];
            grads[k][1] += std::abs(-y_ab) / theta[k][1] - 1 / sums[k];
		}

        //if (mini_batch.size() < 1) {
		//	scale = 1;
		//} else {
        //	scale = (N * (N-1)/2)/mini_batch.size();
		//}
        // update theta
		std::vector<std::vector<double> > theta_star = np::clone(theta);
        for (::size_t k = 0; k < K; k++) {
            for (::size_t i = 0; i < 2; i++) {
				// FIXME rewrite a**0.5 * b**0.5 as sqrt(a * b)
                theta_star[k][i] = std::abs(theta[k][i] + eps_t * (eta[i] - theta[k][i] + \
																   scale * grads[k][i]) +
										   	std::pow(2.0 * eps_t, .5) * std::pow(theta[k][i], .5) * noise[k][i]);
			}
		}

		np::copy(&theta, theta_star);
		// temp = self.__theta/np.sum(self.__theta,1)[:,np.newaxis]
		// self._beta = temp[:,1]
		std::vector<std::vector<double> > temp(theta.size(), std::vector<double>(theta[0].size()));
		np::row_normalize(&temp, theta);
		std::transform(temp.begin(), temp.end(), beta.begin(), np::SelectColumn<double>(1));
	}


<<<<<<< HEAD
    void update_pi_for_node(int i, std::vector<double> &z, int n, double scale) {
=======
    void update_pi_for_node(int i, const std::vector<int> &z, int n, double scale) {
>>>>>>> 110c2095
        /**
        update pi for current node i.
         */
        // update gamma, only update node in the grad
		double eps_t;
        // if (! stepsize_switch) {
        //     eps_t = std::pow(1024+step_count, -0.5);
		// } else {
            eps_t  = a * std::pow(1 + step_count / b, -c);
		// }

		std::vector<double> phi_star(phi[i]);					// updated \phi
		double phi_i_sum = np::sum(phi[i]);
		std::vector<double> noise = Random::random->randn(K);	// random noise.

        // get the gradients
        // grads = [-n * 1/phi_i_sum * j for j in np.ones(self._K)]
        std::vector<double> grads(K, -n * 1.0/phi_i_sum);
        for (::size_t k = 0; k < K; k++) {
            grads[k] += 1.0 / phi[i][k] * z[k];
		}

        // update the phi
        for (::size_t k = 0; k < K; k++) {
			// FIXME replace a**0.5 * b**0.5 with sqrt(a * b)
            phi_star[k] = std::abs(phi[i][k] + eps_t/2 * (alpha - phi[i][k] + \
														  (N/n) * grads[k]) +
								   std::pow(eps_t, .5) * std::pow(phi[i][k], .5) * noise[k]);
		}

        // self.__phi[i] = phi_star
		phi[i] = phi_star;
        //self.__phi[i] = phi_star * (1.0/(self._step_count+1)) + (1-1.0/(self._step_count+1))*self.__phi[i]

        // update pi
        // double sum_phi = np::sum(phi[i]);
        // self._pi[i] = [self.__phi[i,k]/sum_phi for k in range(0, self._K)]
		np::normalize(&pi[i], phi[i]);
	}


    EdgeMapZ sample_latent_vars2(const OrderedEdgeSet &mini_batch) const {
        /**
        sample latent variable (z_ab, z_ba) for each pair of nodes. But we only consider 11 different cases,
        since we only need indicator function in the gradient update. More details, please see the comments
        within the sample_z_for_each_edge function.
         */
		EdgeMapZ z;
		for (auto edge = mini_batch.begin(); edge != mini_batch.end(); edge++) {
            int y_ab = 0;
            if (edge->in(network.get_linked_edges())) {
                y_ab = 1;
			}

            z[*edge] = sample_z_for_each_edge(y_ab, pi[edge->first], pi[edge->second], \
											  beta, K);
<<<<<<< HEAD
//			std::cerr << "z[" << *edge << "] " << z[*edge] << std::endl;
=======
>>>>>>> 110c2095
		}

        return z;
	}


	// TODO FIXME shared code w/ mcmc_sampler_batch
    int sample_z_for_each_edge(int y, const std::vector<double> &pi_a, const std::vector<double> &pi_b, const std::vector<double> &beta, ::size_t K) const {
        /**
		 * sample latent variables z_ab and z_ba
         * but we don't need to consider all of the cases. i.e  (z_ab = j, z_ba = q) for all j and p.
         * because of the gradient depends on indicator function  I(z_ab=z_ba=k), we only need to consider
         * K+1 different cases:  p(z_ab=0, z_ba=0|*), p(z_ab=1,z_ba=1|*),...p(z_ab=K, z_ba=K|*),.. p(z_ab!=z_ba|*)
		 *
		 * Arguments:
         *   y:        observation [0,1]
         *   pi_a:     community membership for node a
         *   pi_b:     community membership for node b
         *   beta:     community strengh.
         *   epsilon:  model parameter.
         *   K:        number of communities.
		 *
		 * Returns the community index. If it falls into the case that z_ab!=z_ba, then return -1
         */
		std::vector<double> p(K + 1);
		for (::size_t k = 0; k < K; k++) {
            p[k] = std::pow(beta[k], y) * pow(1-beta[k], 1-y) * pi_a[k] * pi_b[k];
		}
        // p[K] = 1 - np.sum(p[0:K])
        p[K] = 1.0 - std::accumulate(p.begin(), p.begin() + K, 0.0);

        // sample community based on probability distribution p.
		for (::size_t k = 1; k < K + 1; k++) {
			p[k] += p[k - 1];
		}
        // // bounds = np.cumsum(p)
		// // std::vector<double> bounds(K + 1);
		// // std::partial_sum(p.begin(), p.end(), bounds.begin());
		// FIXME: replace p[K] w/ p[K-1] here. Why? RFHH
        // double location = Random::random->random() * p[K];
        double r = Random::random->random();
        double location = r * p[K-1];

        // get the index of bounds that containing location.
        for (::size_t i = 0; i < K; i++) {
			if (location <= p[i]) {
				return i;
			}
		}

        return -1;
	}


    std::vector<int> sample_latent_vars(int node, const OrderedVertexSet &neighbor_nodes) const {
        /**
        given a node and its neighbors (either linked or non-linked), return the latent value
        z_ab for each pair (node, neighbor_nodes[i].
         */
<<<<<<< HEAD
		std::vector<double> z(K, 0.0);
//		std::cerr << "node " << node << " " << neighbor_nodes.size() << std::endl;
=======
		std::vector<int> z(K, 0);
		// std::cerr << "node " << node << " " << neighbor_nodes.size() << std::endl;
>>>>>>> 110c2095
        for (auto neighbor = neighbor_nodes.begin();
			 	neighbor != neighbor_nodes.end();
				neighbor++) {
            int y_ab = 0;      // observation
			Edge edge(std::min(node, *neighbor), std::max(node, *neighbor));
            if (edge.in(network.get_linked_edges())) {
                y_ab = 1;
			}

<<<<<<< HEAD
            int z_ab = this->sample_z_ab_from_edge(y_ab, pi[node], pi[*neighbor], beta, epsilon, K, verbose);
			if (verbose) {
//				std::cerr << *neighbor << " " << z_ab << std::endl;
			}
=======
            int z_ab = this->sample_z_ab_from_edge(y_ab, pi[node], pi[*neighbor], beta, epsilon, K, node, *neighbor);
>>>>>>> 110c2095
            z[z_ab] += 1;
		}

        return z;
	}

#if 0
    def __sample_z_ab_from_edge(self, y, pi_a, pi_b, beta, epsilon, K):
        /**
        we need to calculate z_ab. We can use deterministic way to calculate this
        for each k,  p[k] = p(z_ab=k|*) = \sum_{i}^{} p(z_ab=k, z_ba=i|*)
        then we simply sample z_ab based on the distribution p.
        this runs in O(K)
         */
        p = np.zeros(K)
        for i in range(0, K):
            tmp = beta[i]**y*(1-beta[i])**(1-y)*pi_a[i]*pi_b[i]
            tmp += epsilon**y*(1-epsilon)**(1-y)*pi_a[i]*(1-pi_b[i])
            p[i] = tmp
        // sample community based on probability distribution p.
        bounds = np.cumsum(p)
        location = random.random() * bounds[K-1]

        // get the index of bounds that containing location.
        for i in range(0, K):
                if location <= bounds[i]:
                    return i
        // failed, should not happen!
        return -1
#endif

	// TODO FIXME make VertexSet an out parameter
    OrderedVertexSet sample_neighbor_nodes(::size_t sample_size, int nodeId) {
        /**
        Sample subset of neighborhood nodes.
         */
        int p = (int)sample_size;
        OrderedVertexSet neighbor_nodes;
        const EdgeMap &held_out_set = network.get_held_out_set();
        const EdgeMap &test_set = network.get_test_set();

        while (p > 0) {
			std::vector<int> *nodeList = Random::random->sample(np::xrange(0, N), sample_size * 2);
            for (std::vector<int>::const_iterator neighborId = nodeList->begin();
				 	neighborId != nodeList->end();
					neighborId++) {
				if (p < 0) {
					if (p != 0) {
//						std::cerr << __func__ << ": Are you sure p < 0 is a good idea?" << std::endl;
					}
					break;
				}
				if (*neighborId == nodeId) {
					continue;
				}
				// check condition, and insert into mini_batch_set if it is valid.
				Edge edge(std::min(nodeId, *neighborId), std::max(nodeId, *neighborId));
				if (edge.in(held_out_set) || edge.in(test_set) || neighbor_nodes.find(*neighborId) != neighbor_nodes.end()) {
					continue;
				} else {
					// add it into mini_batch_set
					neighbor_nodes.insert(*neighborId);
					p -= 1;
				}
			}

			delete nodeList;
		}

        return neighbor_nodes;
	}

    OrderedVertexSet nodes_in_batch(const OrderedEdgeSet &mini_batch) const {
        /**
        Get all the unique nodes in the mini_batch.
         */
        OrderedVertexSet node_set;
        for (auto edge = mini_batch.begin(); edge != mini_batch.end(); edge++) {
            node_set.insert(edge->first);
            node_set.insert(edge->second);
		}

        return node_set;
	}

#if 0
    def _save(self):
        f = open('ppx_mcmc.txt', 'wb')
        for i in range(0, len(self._avg_log)):
            f.write(str(math.exp(self._avg_log[i])) + "\t" + str(self._timing[i]) +"\n")
        f.close()
#endif


    int sample_z_ab_from_edge(int y,
							  const std::vector<double> &pi_a,
							  const std::vector<double> &pi_b,
							  const std::vector<double> &beta,
							  double epsilon, ::size_t K, int node, int neighbor) const {
		std::vector<double> p(K);

        for (::size_t i = 0; i < K; i++) {
			// FIMXE lift common expressions
            double tmp = std::pow(beta[i], y) * std::pow(1-beta[i], 1-y) * pi_a[i] * pi_b[i];
            // tmp += std::pow(epsilon, y) * std::pow(1-epsilon, 1-y) * pi_a[i] * (1 - pi_b[i]);
			double fac = std::pow(epsilon, y) * std::pow(1.0 - epsilon, 1 - y);
            tmp += fac * pi_a[i] * (1 - pi_b[i]);
            p[i] = tmp;
		}

        for (::size_t k = 1; k < K; k++) {
            p[k] += p[k-1];
		}

        double r = Random::random->random();
        double location = r * p[K-1];
        // get the index of bounds that containing location.
        for (::size_t i = 0; i < K; i++) {
            if (location <= p[i]) {
                return i;
			}
		}

        // failed, should not happen!
        return -1;
	}


protected:
	// replicated in both mcmc_sampler_
	double	a;
	double	b;
	double	c;

	::size_t num_node_sample;

	std::vector<std::vector<double> > theta;		// parameterization for \beta
	std::vector<std::vector<double> > phi;			// parameterization for \pi
};

}	// namespace learning
}	// namespace mcmc



#endif	// ndef MCMC_LEARNING_MCMC_SAMPLER_STOCHASTIC_H__<|MERGE_RESOLUTION|>--- conflicted
+++ resolved
@@ -157,21 +157,7 @@
             // iterate through each node in the mini batch.
 			OrderedVertexSet nodes = nodes_in_batch(mini_batch);
 
-<<<<<<< HEAD
 			sample_latent_vars_stub(nodes, size, latent_vars);
-=======
-            for (auto node = nodes.begin();
-				 	node != nodes.end();
-					node++) {
-                // sample a mini-batch of neighbors
-                OrderedVertexSet neighbor_nodes = sample_neighbor_nodes(num_node_sample, *node);
-                size[*node] = neighbor_nodes.size();
-                // sample latent variables z_ab for each pair of nodes
-                std::vector<int> z = this->sample_latent_vars(*node, neighbor_nodes);
-                // save for a while, in order to update together.
-                latent_vars[*node] = z;
-			}
->>>>>>> 110c2095
 
 			update_pi_for_node_stub(nodes, size, latent_vars, scale);
 
@@ -214,25 +200,23 @@
 
     void sample_latent_vars_stub(const OrderedVertexSet& nodes,
     			std::unordered_map<int, ::size_t>& size,
-    			std::unordered_map<int, std::vector<double> >& latent_vars) {
-    	bool first = true;
-		for (auto node = nodes.begin();
+    			std::unordered_map<int, std::vector<int> >& latent_vars) {
+    	for (auto node = nodes.begin();
 				node != nodes.end();
 				node++) {
 			// sample a mini-batch of neighbors
 			OrderedVertexSet neighbor_nodes = sample_neighbor_nodes(num_node_sample, *node);
 			size[*node] = neighbor_nodes.size();
 			// sample latent variables z_ab for each pair of nodes
-			std::vector<double> z = this->sample_latent_vars(*node, neighbor_nodes, first);
+			std::vector<int> z = this->sample_latent_vars(*node, neighbor_nodes);
 			// save for a while, in order to update together.
 			latent_vars[*node] = z;
-			first = false;
 		}
     }
 
-    void update_pi_for_node_stub(OrderedVertexSet& nodes,
+    void update_pi_for_node_stub(const OrderedVertexSet& nodes,
 			std::unordered_map<int, ::size_t>& size,
-			std::unordered_map<int, std::vector<double> >& latent_vars,
+			std::unordered_map<int, std::vector<int> >& latent_vars,
 			double scale) {
     	// update pi for each node
 		for (auto node = nodes.begin();
@@ -351,11 +335,7 @@
 	}
 
 
-<<<<<<< HEAD
-    void update_pi_for_node(int i, std::vector<double> &z, int n, double scale) {
-=======
     void update_pi_for_node(int i, const std::vector<int> &z, int n, double scale) {
->>>>>>> 110c2095
         /**
         update pi for current node i.
          */
@@ -412,10 +392,6 @@
 
             z[*edge] = sample_z_for_each_edge(y_ab, pi[edge->first], pi[edge->second], \
 											  beta, K);
-<<<<<<< HEAD
-//			std::cerr << "z[" << *edge << "] " << z[*edge] << std::endl;
-=======
->>>>>>> 110c2095
 		}
 
         return z;
@@ -475,13 +451,8 @@
         given a node and its neighbors (either linked or non-linked), return the latent value
         z_ab for each pair (node, neighbor_nodes[i].
          */
-<<<<<<< HEAD
-		std::vector<double> z(K, 0.0);
-//		std::cerr << "node " << node << " " << neighbor_nodes.size() << std::endl;
-=======
 		std::vector<int> z(K, 0);
 		// std::cerr << "node " << node << " " << neighbor_nodes.size() << std::endl;
->>>>>>> 110c2095
         for (auto neighbor = neighbor_nodes.begin();
 			 	neighbor != neighbor_nodes.end();
 				neighbor++) {
@@ -491,14 +462,7 @@
                 y_ab = 1;
 			}
 
-<<<<<<< HEAD
-            int z_ab = this->sample_z_ab_from_edge(y_ab, pi[node], pi[*neighbor], beta, epsilon, K, verbose);
-			if (verbose) {
-//				std::cerr << *neighbor << " " << z_ab << std::endl;
-			}
-=======
             int z_ab = this->sample_z_ab_from_edge(y_ab, pi[node], pi[*neighbor], beta, epsilon, K, node, *neighbor);
->>>>>>> 110c2095
             z[z_ab] += 1;
 		}
 
