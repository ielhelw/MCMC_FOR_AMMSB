--- conflicted
+++ resolved
@@ -237,12 +237,8 @@
 #endif
 			}
 
-<<<<<<< HEAD
             t8 = system_clock::now();
 
-			std::cerr << "GC mini_batch->first EdgeSet *" << std::endl;
-=======
->>>>>>> 3a6a87bf
 			delete edgeSample.first;
 
             step_count++;
