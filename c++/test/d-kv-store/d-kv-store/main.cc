--- conflicted
+++ resolved
@@ -33,30 +33,6 @@
     (1 << 30);
 }
 
-<<<<<<< HEAD
-=======
-namespace DKV_TYPE {
-enum TYPE {
-    FILE,
-#ifdef ENABLE_RAMCLOUD
-    RAMCLOUD,
-#endif
-#ifdef ENABLE_RDMA
-    RDMA,
-#endif
-};
-}   // namespace DKV_TYPE
-
-
-#ifdef ENABLE_RDMA
-namespace DKV {
-namespace DKVRDMA {
-extern struct ibv_device **global_dev_list;
-}
-}
-#endif
-
->>>>>>> 4897e235
 template <typename T>
 std::vector<const T*>& constify(std::vector<T*>& v) {
   // Compiler doesn't know how to automatically convert
@@ -262,18 +238,6 @@
 };
 
 int main(int argc, char *argv[]) {
-<<<<<<< HEAD
-=======
-#ifdef ENABLE_RDMA
-  int num_devices;
-  DKV::DKVRDMA::global_dev_list = ibv_get_device_list(&num_devices);
-  std::cerr << "IB devices: " << num_devices << std::endl;
-  for (int i = 0; i < num_devices; i++) {
-    std::cerr << "  IB device[" << i << "] device_name " << (void *)DKV::DKVRDMA::global_dev_list[0] << " " << DKV::DKVRDMA::global_dev_list[i]->dev_name << std::endl;
-  }
-#endif
->>>>>>> 4897e235
-
     mcmc::Options options(argc, argv);
 
 	DKV::TYPE::TYPE dkv_type;
