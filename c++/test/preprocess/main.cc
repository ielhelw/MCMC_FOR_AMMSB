--- conflicted
+++ resolved
@@ -11,7 +11,6 @@
 int main(int argc, char *argv[]) {
 	bool quiet;
 	std::string network_save;
-	double held_out_ratio;
 
 	boost::program_options::options_description options;
 	options.add_options()
@@ -21,9 +20,6 @@
 		("save,O",
 		 po::value<std::string>(&network_save),
 		 "save network in some native format")
-		("held-out-ratio,H",
-		 po::value<double>(&held_out_ratio)->default_value(0.0),
-		 "compress saved network file")
 		;
 
 	mcmc::Options mcmc_options(argc, argv, &options);
@@ -33,22 +29,10 @@
 	print_mem_usage(std::cerr);
 
 	Network network;
-	network.Init(mcmc_options, held_out_ratio);
+	network.Init(mcmc_options, mcmc_options.held_out_ratio);
 
 	std::cerr << duration_cast<milliseconds>((system_clock::now() - start)).count() << "ms read Network" << std::endl;
 	print_mem_usage(std::cerr);
-
-<<<<<<< HEAD
-	std::cerr << "Network: N " << network.get_num_nodes() <<
-		" E " << network.get_num_linked_edges() <<
-		" max.fan-out " << network.get_max_fan_out() <<
-		" held-out set " << network.get_held_out_set().size() <<
-		" test set " << network.get_test_set().size() <<
-		std::endl;
-=======
-  Network network;
-  network.Init(data, 0.1);
->>>>>>> 4897e235
 
 	const Data *data = network.get_data();
 	if (! quiet) {
